--- conflicted
+++ resolved
@@ -22,11 +22,6 @@
 """
 
 
-<<<<<<< HEAD
-import PyQt5.sip as sip
-
-=======
->>>>>>> e5c133c9
 import os
 import re
 import sys
