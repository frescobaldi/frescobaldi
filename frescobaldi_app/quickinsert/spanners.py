# This file is part of the Frescobaldi project, http://www.frescobaldi.org/
#
# Copyright (c) 2008 - 2014 by Wilbert Berendsen
#
# This program is free software; you can redistribute it and/or
# modify it under the terms of the GNU General Public License
# as published by the Free Software Foundation; either version 2
# of the License, or (at your option) any later version.
#
# This program is distributed in the hope that it will be useful,
# but WITHOUT ANY WARRANTY; without even the implied warranty of
# MERCHANTABILITY or FITNESS FOR A PARTICULAR PURPOSE.  See the
# GNU General Public License for more details.
#
# You should have received a copy of the GNU General Public License
# along with this program; if not, write to the Free Software
# Foundation, Inc., 51 Franklin St, Fifth Floor, Boston, MA  02110-1301  USA
# See http://www.gnu.org/licenses/ for more information.

"""
The Quick Insert panel spanners Tool.
"""

from PyQt5.QtGui import QTextCursor
from PyQt5.QtWidgets import QHBoxLayout, QToolButton

import icons
import cursortools
import tokeniter
import lydocument
import documentactions
import symbols
import ly.document
import ly.rhythm
from ly.lex.lilypond import Note, ChordStart, Rest, Skip, Duration

from . import tool
from . import buttongroup


class Spanners(tool.Tool):
    """Dynamics tool in the quick insert panel toolbox."""

    def __init__(self, panel):
        super().__init__(panel)
        self.removemenu = QToolButton(self,
                                      autoRaise=True,
                                      popupMode=QToolButton.InstantPopup,
                                      icon=icons.get('edit-clear'))

        mainwindow = panel.parent().mainwindow()
        mainwindow.selectionStateChanged.connect(self.removemenu.setEnabled)
        self.removemenu.setEnabled(mainwindow.hasSelection())

        ac = documentactions.DocumentActions.instance(mainwindow).actionCollection
        self.removemenu.addAction(ac.tools_quick_remove_slurs)
        self.removemenu.addAction(ac.tools_quick_remove_beams)
        self.removemenu.addAction(ac.tools_quick_remove_ligatures)

        layout = QHBoxLayout()
        layout.addWidget(self.removemenu)
        layout.addStretch(1)

        self.layout().addLayout(layout)
        self.layout().addWidget(ArpeggioGroup(self))
        self.layout().addWidget(GlissandoGroup(self))
        self.layout().addWidget(SpannerGroup(self))
        self.layout().addWidget(GraceGroup(self))
        self.layout().addStretch(1)

    def icon(self):
        """Should return an icon for our tab."""
        return symbols.icon("spanner_phrasingslur")

    def title(self):
        """Should return a title for our tab."""
        return _("Spanners")

    def tooltip(self):
        """Returns a tooltip"""
        return _("Slurs, spanners, etc.")


class ArpeggioGroup(buttongroup.ButtonGroup):
    def translateUI(self):
        self.setTitle(_("Arpeggios"))

    def actionData(self):
        """Should yield name, icon, function (may be None) for every action."""
        for name, title in self.actionTexts():
            yield name, symbols.icon(name), None

    def actionTexts(self):
        """Should yield name, text for every action."""
        yield 'arpeggio_normal', _("Arpeggio")
        yield 'arpeggio_arrow_up', _("Arpeggio with Up Arrow")
        yield 'arpeggio_arrow_down', _("Arpeggio with Down Arrow")
        yield 'arpeggio_bracket', _("Bracket Arpeggio")
        yield 'arpeggio_parenthesis', _("Parenthesis Arpeggio")

    def actionTriggered(self, name):
        # convert arpeggio_normal to arpeggioNormal, etc.
        name = _arpeggioTypes[name]
        cursor = self.mainwindow().textCursor()
        # which arpeggio type is last used?
        lastused = '\\arpeggioNormal'
        types = set(_arpeggioTypes.values())
        block = cursor.block()
        while block.isValid():
            s = types.intersection(tokeniter.tokens(block))
            if s:
                lastused = s.pop()
                break
            block = block.previous()
        # where to insert
        c = lydocument.cursor(cursor)
        c.select_end_of_block()
        with cursortools.compress_undo(cursor):
            for item in ly.rhythm.music_items(c, partial=ly.document.OUTSIDE):
                c = QTextCursor(cursor.document())
                c.setPosition(item.end)
                c.insertText('\\arpeggio')
                if name != lastused:
                    cursortools.strip_indent(c)
                    indent = c.block().text()[:c.position() - c.block().position()]
                    c.insertText(name + '\n' + indent)
                # just pick the first place
                return


class GlissandoGroup(buttongroup.ButtonGroup):
    def translateUI(self):
        self.setTitle(_("Glissandos"))

    def actionData(self):
        """Should yield name, icon, function (may be None) for every action."""
        for name, title in self.actionTexts():
            yield name, symbols.icon(name), None

    def actionTexts(self):
        """Should yield name, text for very action."""
        yield 'glissando_normal', _("Glissando")
        yield 'glissando_dashed', _("Dashed Glissando")
        yield 'glissando_dotted', _("Dotted Glissando")
        yield 'glissando_zigzag', _("Zigzag Glissando")
        yield 'glissando_trill', _("Trill Glissando")

    def actionTriggered(self, name):
        cursor = self.mainwindow().textCursor()
        style = _glissandoStyles[name]
        c = lydocument.cursor(cursor)
        c.select_end_of_block()
        for item in ly.rhythm.music_items(c, partial=ly.document.OUTSIDE):
            c = QTextCursor(cursor.document())
            c.setPosition(item.end)
            if style:
                text = f"-\\tweak #'style #'{style} \\glissando"
            else:
                text = '\\glissando'
            c.insertText(text)
            return


class SpannerGroup(buttongroup.ButtonGroup):
    def translateUI(self):
        self.setTitle(_("Spanners"))

    def actionData(self):
        for name, title in self.actionTexts():
            yield name, symbols.icon(name), None

    def actionTexts(self):
        yield 'spanner_slur', _("Slur")
        yield 'spanner_phrasingslur', _("Phrasing Slur")
        yield 'spanner_beam16', _("Beam")
        yield 'spanner_trill', _("Trill")
        yield 'spanner_melisma', _("Melisma")

    def actionTriggered(self, name):
        position_finder = spanner_positions

        d = ['_', '', '^'][self.direction() + 1]
        if name == "spanner_slur":
            spanner = d + '(', ')'
        elif name == "spanner_phrasingslur":
            spanner = d + '\\(', '\\)'
        elif name == "spanner_beam16":
            spanner = d + '[', ']'
        elif name == "spanner_trill":
            spanner = '\\startTrillSpan', '\\stopTrillSpan'
        elif name == "spanner_melisma":
            spanner = '\\melisma', '\\melismaEnd'
            position_finder = melisma_positions

        cursor = self.mainwindow().textCursor()

        with cursortools.compress_undo(cursor):
            for s, c in zip(spanner, position_finder(cursor)):
                c.insertText(s)


class GraceGroup(buttongroup.ButtonGroup):
    def translateUI(self):
        self.setTitle(_("Grace Notes"))

    def actionData(self):
        for name, title in self.actionTexts():
            yield name, symbols.icon(name), None

    def actionTexts(self):
        yield 'grace_grace', _("Grace Notes")
        yield 'grace_beam', _("Grace Notes w. beaming")
        yield 'grace_accia', _("Acciaccatura")
        yield 'grace_appog', _("Appoggiatura")
        yield 'grace_slash', _("Slashed no slur")
        yield 'grace_after', _("After grace")

    def actionTriggered(self, name):
        d = ['_', '', '^'][self.direction() + 1]
        single = ''
        if name == "grace_grace":
            inner = ''
            outer = '\\grace { ', ' }'
            single = '\\grace '
        elif name == "grace_beam":
            inner = d + '[', ']'
            outer = '\\grace { ', ' }'
        elif name == "grace_accia":
            inner = ''
            outer = '\\acciaccatura { ', ' }'
            single = '\\acciaccatura '
        elif name == "grace_appog":
            inner = ''
            outer = '\\appoggiatura { ', ' }'
            single = '\\appoggiatura '
        elif name == "grace_slash":
            inner = d + '[', ']'
            outer = '\\slashedGrace { ', ' }'
        elif name == "grace_after":
            inner = d + '{ '
            outer = '\\afterGrace ', ' }'

        cursor = self.mainwindow().textCursor()
        with cursortools.compress_undo(cursor):
            if inner:
                for i, ci in zip(inner, spanner_positions(cursor)):
                    ci.insertText(i)
            if cursor.hasSelection():
                ins = self.mainwindow().textCursor()
                ins.setPosition(cursor.selectionStart())
                ins.insertText(outer[0])
                ins.setPosition(cursor.selectionEnd())
                ins.insertText(outer[1])
            else:
                if single:
                    cursor.insertText(single)
                else:
                    c = lydocument.cursor(cursor)
                    c.end = None
                    items = list(ly.rhythm.music_items(c, partial=ly.document.OUTSIDE))
                    after = self.mainwindow().textCursor()
                    try:
                        i = items[2]
                        pos = i.pos + 1
                        end = (i.tokens or i.dur_tokens)[0].end
                        after.setPosition(pos)
                        after.setPosition(end, QTextCursor.KeepAnchor)
                    except IndexError:
                        after.movePosition(cursor.EndOfLine)
                    after.insertText(outer[1])
                    cursor.insertText(outer[0])


def spanner_positions(cursor):
    """Return a list with 0 to 2 QTextCursor instances.

    At the first cursor a starting spanner item can be inserted, at the
    second an ending item.
    """
    c = lydocument.cursor(cursor)
    if cursor.hasSelection():
        partial = ly.document.INSIDE
    else:
        # just select until the end of the current line
        c.select_end_of_block()
        partial = ly.document.OUTSIDE

    items = list(ly.rhythm.music_items(c, partial=partial))

    if cursor.hasSelection():
        del items[1:-1]
    else:
        del items[2:]

    positions = []
    for i in items:
        c = QTextCursor(cursor.document())
        c.setPosition(i.end)
        positions.append(c)
    return positions


def melisma_positions(cursor: QTextCursor) -> list:
    """ Return the correct positions of the melisma commands, after all spanners already attached to the note """

    def search_spanners_symbols(item1, item2, spanners) -> int:
        """Find the spanners in the list lying between two music items.
        :param item1: First item
        :param item2: Second item
        :param spanners: A list of spanners to be examined
        :return: The position in the document of the last spanner attached to the first item, or None if nothing is found
        """

        last = None
        for span in spanners:
            if span[1] < item2.pos and span[0] >= item1.end:
                last = span[1]
        return last

    crs = lydocument.cursor(cursor)
    if cursor.hasSelection():
        partial = ly.document.INSIDE
    else:
        # just select until the end of the current line
        crs.select_end_of_block()
        partial = ly.document.OUTSIDE

    items = list(ly.rhythm.music_items(crs, partial=partial))

    # only one item at the end of a block
    if len(items) == 1:
        return []

    if cursor.hasSelection():
        # get the music item next to the selection end (used to search for spanner symbols after the selection)
        tk = next_music_token(crs.document, items[-1].end)
        items.append(tk or _item(crs.end))
        crs.select_end_of_block()  # need for search all spanners outside the selection
    else:
        del items[3:]  # leave at most 3 items
        if len(items) < 3:
            items.append(_item(crs.end))

    # get all spanners from start up to last item
    positions = get_spanners_in_range(crs.document, items[0].end, items[-1].pos)

    a = search_spanners_symbols(items[0], items[1], positions) or items[0].end  # spanners between item0 and item1
    b = search_spanners_symbols(items[-2], items[-1], positions) or items[-2].end  # spanners between the last two items

    positions = []
    for i in [a, b]:
        c = QTextCursor(cursor.document())
        c.setPosition(i)
        positions.append(c)
    return positions


def _item(pos: int, end=None):
    """Shorthand to get an empty music-item carrying positional information"""
    return ly.rhythm.music_item(None, None, None, None, pos, end or pos)


def next_music_token(doc, pos):
    """
    Return a music_item with its positions in the document next to the index. It identifies only the
    start of a music item (Note, Rest, Skip, Chord), without collect all subsequent tokens (durations,
    closing chords...)
    :param doc: a lilypond document
    :param pos: int indicating a position in the document
    :return: (token.pos, token.end)
    """
    cursor = ly.document.Cursor(doc, pos)
    source = ly.document.Source(cursor, True, ly.document.INSIDE, True)

    for token in source:
        if token.pos >= pos:
            if isinstance(token, Note) or isinstance(token, Rest) \
                    or isinstance(token, Skip) or isinstance(token, ChordStart) \
                    or isinstance(token, Duration):  # isolated durations with implied pitch
                return _item(token.pos, token.end)


def get_spanners_in_range(doc, pos, max_offset=1e5) -> list:
    """ Find all spanner symbols from pos to max_offset (or the end of the document) """
    from ly.lex.lilypond import BeamStart, BeamEnd, SlurStart, SlurEnd, PhrasingSlurStart, PhrasingSlurEnd, Command
    cursor = ly.document.Cursor(doc, pos)
    source = ly.document.Source(cursor, True, ly.document.INSIDE, True)

    positions = []
    for token in source:
        if token.pos >= max_offset:
            break
        if isinstance(token, Command):
            if token.startswith('\\startTrillSpan') or token.startswith('\\stopTrillSpan'):
                positions.append((token.pos, token.end))
        elif isinstance(token, BeamStart) \
                or isinstance(token, BeamEnd) \
                or isinstance(token, SlurStart) \
                or isinstance(token, SlurEnd) \
                or isinstance(token, PhrasingSlurStart) \
                or isinstance(token, PhrasingSlurEnd):
            positions.append((token.pos, token.end))
    return positions


_arpeggioTypes = {
    'arpeggio_normal': '\\arpeggioNormal',
    'arpeggio_arrow_up': '\\arpeggioArrowUp',
    'arpeggio_arrow_down': '\\arpeggioArrowDown',
    'arpeggio_bracket': '\\arpeggioBracket',
    'arpeggio_parenthesis': '\\arpeggioParenthesis',
}

_glissandoStyles = {
    'glissando_normal': '',
    'glissando_dashed': 'dashed-line',
    'glissando_dotted': 'dotted-line',
    'glissando_zigzag': 'zigzag',
<<<<<<< HEAD
    'glissando_trill':  'trill',
=======
    'glissando_trill': 'trill',
>>>>>>> e2eb50d0
}<|MERGE_RESOLUTION|>--- conflicted
+++ resolved
@@ -416,9 +416,5 @@
     'glissando_dashed': 'dashed-line',
     'glissando_dotted': 'dotted-line',
     'glissando_zigzag': 'zigzag',
-<<<<<<< HEAD
-    'glissando_trill':  'trill',
-=======
     'glissando_trill': 'trill',
->>>>>>> e2eb50d0
 }