# This file is part of the Frescobaldi project, http://www.frescobaldi.org/
#
# Copyright (c) 2011 - 2014 by Wilbert Berendsen
#
# This program is free software; you can redistribute it and/or
# modify it under the terms of the GNU General Public License
# as published by the Free Software Foundation; either version 2
# of the License, or (at your option) any later version.
#
# This program is distributed in the hope that it will be useful,
# but WITHOUT ANY WARRANTY; without even the implied warranty of
# MERCHANTABILITY or FITNESS FOR A PARTICULAR PURPOSE.  See the
# GNU General Public License for more details.
#
# You should have received a copy of the GNU General Public License
# along with this program; if not, write to the Free Software
# Foundation, Inc., 51 Franklin St, Fifth Floor, Boston, MA  02110-1301  USA
# See http://www.gnu.org/licenses/ for more information.

"""
Tools to edit pitch of selected music.
"""

from __future__ import unicode_literals

<<<<<<< HEAD
from PyQt4.QtCore import QSettings
from PyQt4.QtGui import QAction, QActionGroup, QMenu
=======
from PyQt5.QtCore import QSettings
from PyQt5.QtWidgets import QAction, QActionGroup, QMenu
>>>>>>> 1e30ba3b

import app
import actioncollection
import actioncollectionmanager
import plugin
import qutil
import icons
import ly.pitch


class Pitch(plugin.MainWindowPlugin):
    def __init__(self, mainwindow):
        self.actionCollection = ac = Actions()
        actioncollectionmanager.manager(mainwindow).addActionCollection(ac)
        m = self.language_menu = QMenu()
        g = self.language_group = QActionGroup(None)
        for name in sorted(ly.pitch.pitchInfo.keys()):
            a = m.addAction(name.title())
            a.setObjectName(name)
            a.setCheckable(True)
            g.addAction(a)
        qutil.addAccelerators(m.actions())
        ac.pitch_language.setMenu(m)
        m.aboutToShow.connect(self.setLanguageMenu)
        g.triggered.connect(self.changeLanguage)
        ac.pitch_rel2abs.triggered.connect(self.rel2abs)
        ac.pitch_abs2rel.triggered.connect(self.abs2rel)
        ac.pitch_transpose.triggered.connect(self.transpose)
        ac.pitch_modal_transpose.triggered.connect(self.modalTranspose)
        ac.pitch_mode_shift.triggered.connect(self.modeShift)
        ac.pitch_simplify.triggered.connect(self.simplifyAccidentals)
        self.readSettings()
        app.aboutToQuit.connect(self.writeSettings)
    
    def get_absolute(self, document):
        """Return True when the first pitch in a \\relative expression without
        startpitch may be considered absolute.
        
        """
        import documentinfo
        return (self.actionCollection.pitch_relative_assume_first_pitch_absolute.isChecked()
            or documentinfo.docinfo(document).version() >= (2, 18))
    
    def rel2abs(self):
        from . import pitch
        cursor = self.mainwindow().textCursor()
        pitch.rel2abs(cursor, self.get_absolute(cursor.document()))
    
    def abs2rel(self):
        startpitch = self.actionCollection.pitch_relative_write_startpitch.isChecked()
        from . import pitch
        cursor = self.mainwindow().textCursor()
        pitch.abs2rel(cursor, startpitch, self.get_absolute(cursor.document()))
    
    def transpose(self):
        from . import pitch
        cursor = self.mainwindow().textCursor()
        transposer = pitch.getTransposer(cursor.document(), self.mainwindow())
        if transposer:
            pitch.transpose(cursor, transposer, self.mainwindow(), self.get_absolute(cursor.document()))
    
    def modalTranspose(self):
        from . import pitch
        cursor = self.mainwindow().textCursor()
        transposer = pitch.getModalTransposer(cursor.document(), self.mainwindow())
        if transposer:
            pitch.transpose(cursor, transposer, self.mainwindow())
            
    def modeShift(self):
        from . import pitch
        cursor = self.mainwindow().textCursor()
        transposer = pitch.getModeShifter(cursor.document(), self.mainwindow())
        if transposer:
            pitch.transpose(cursor, transposer, self.mainwindow())
    
    def simplifyAccidentals(self):
        from . import pitch
        import ly.pitch.transpose
        cursor = self.mainwindow().textCursor()
        transposer = ly.pitch.transpose.Simplifier()
        pitch.transpose(cursor, transposer, self.mainwindow(), self.get_absolute(cursor.document()))
    
    def setLanguageMenu(self):
        """Called when the menu is shown; selects the correct language."""
        import documentinfo
        doc = self.mainwindow().currentDocument()
        lang = documentinfo.docinfo(doc).language() or 'nederlands'
        for a in self.language_group.actions():
            if a.objectName() == lang:
                a.setChecked(True)
                break
    
    def changeLanguage(self, action):
        from . import pitch
        cursor = self.mainwindow().textCursor()
        pitch.changeLanguage(cursor, action.objectName())
    
    def readSettings(self):
        s = QSettings()
        s.beginGroup("pitch-menu")
        self.actionCollection.pitch_relative_assume_first_pitch_absolute.setChecked(
            s.value("relative-first-pitch-absolute", False, bool))
        self.actionCollection.pitch_relative_write_startpitch.setChecked(
            s.value("relative-write-startpitch", True, bool))
    
    def writeSettings(self):
        s = QSettings()
        s.beginGroup("pitch-menu")
        s.setValue("relative-first-pitch-absolute",
            self.actionCollection.pitch_relative_assume_first_pitch_absolute.isChecked())
        s.setValue("relative-write-startpitch",
            self.actionCollection.pitch_relative_write_startpitch.isChecked())


class Actions(actioncollection.ActionCollection):
    name = "pitch"
    def createActions(self, parent):
        self.pitch_language = QAction(parent)
        self.pitch_rel2abs = QAction(parent)
        self.pitch_abs2rel = QAction(parent)
        self.pitch_transpose = QAction(parent)
        self.pitch_modal_transpose = QAction(parent)
        self.pitch_mode_shift = QAction(parent)
        self.pitch_simplify = QAction(parent)
        self.pitch_relative_assume_first_pitch_absolute = QAction(parent, checkable=True)
        self.pitch_relative_write_startpitch = QAction(parent, checkable=True)

        self.pitch_language.setIcon(icons.get('tools-pitch-language'))
        self.pitch_transpose.setIcon(icons.get('tools-transpose'))
        self.pitch_modal_transpose.setIcon(icons.get('tools-transpose'))
        self.pitch_mode_shift.setIcon(icons.get('tools-transpose'))
        self.pitch_simplify.setIcon(icons.get('tools-transpose'))
        
    def translateUI(self):
        self.pitch_language.setText(_("Pitch Name &Language"))
        self.pitch_language.setToolTip(_(
            "Change the LilyPond language used for pitch names "
            "in this document or in the selection."))
        self.pitch_rel2abs.setText(_("Convert Relative to &Absolute"))
        self.pitch_rel2abs.setToolTip(_(
            "Converts the notes in the document or selection from relative to "
            "absolute pitch."))
        self.pitch_abs2rel.setText(_("Convert Absolute to &Relative"))
        self.pitch_abs2rel.setToolTip(_(
            "Converts the notes in the document or selection from absolute to "
            "relative pitch."))
        self.pitch_transpose.setText(_("&Transpose..."))
        self.pitch_transpose.setToolTip(_(
            "Transposes all notes in the document or selection."))
        self.pitch_modal_transpose.setText(_("&Modal Transpose..."))
        self.pitch_modal_transpose.setToolTip(_(
            "Transposes all notes in the document or selection within a given mode."))
        self.pitch_mode_shift.setText(_("Mode shift..."))
        self.pitch_mode_shift.setToolTip(_(
            "Transforms all notes in the document or selection to an optional mode."))
        self.pitch_simplify.setText(_("Simplify Accidentals"))
        self.pitch_simplify.setToolTip(_(
            "Replaces notes with accidentals as much as possible with natural neighbors."))
        self.pitch_relative_assume_first_pitch_absolute.setText(_(
            "First pitch in \\relative {...} is absolute"))
        self.pitch_relative_assume_first_pitch_absolute.setToolTip(_(
            "If checked, always assume that the first pitch of a \\relative {...}\n"
            "expression without startpitch is absolute. Otherwise, Frescobaldi\n"
            "only assumes this when the LilyPond version >= 2.18."))
        self.pitch_relative_write_startpitch.setText(_(
            "Write \\relative with startpitch"))
        self.pitch_relative_write_startpitch.setToolTip(_(
            "If checked, when converting absolute music to relative, a startpitch\n"
            "is added. Otherwise, no starting pitch is written."))

<|MERGE_RESOLUTION|>--- conflicted
+++ resolved
@@ -23,13 +23,8 @@
 
 from __future__ import unicode_literals
 
-<<<<<<< HEAD
-from PyQt4.QtCore import QSettings
-from PyQt4.QtGui import QAction, QActionGroup, QMenu
-=======
 from PyQt5.QtCore import QSettings
 from PyQt5.QtWidgets import QAction, QActionGroup, QMenu
->>>>>>> 1e30ba3b
 
 import app
 import actioncollection
