# This file is part of the Frescobaldi project, http://www.frescobaldi.org/
#
# Copyright (c) 2008 - 2014 by Wilbert Berendsen
#
# This program is free software; you can redistribute it and/or
# modify it under the terms of the GNU General Public License
# as published by the Free Software Foundation; either version 2
# of the License, or (at your option) any later version.
#
# This program is distributed in the hope that it will be useful,
# but WITHOUT ANY WARRANTY; without even the implied warranty of
# MERCHANTABILITY or FITNESS FOR A PARTICULAR PURPOSE.  See the
# GNU General Public License for more details.
#
# You should have received a copy of the GNU General Public License
# along with this program; if not, write to the Free Software
# Foundation, Inc., 51 Franklin St, Fifth Floor, Boston, MA  02110-1301  USA
# See http://www.gnu.org/licenses/ for more information.

"""
Actions to engrave the music in the documents.
"""


import os

from PyQt5.QtCore import QSettings, Qt, QUrl
from PyQt5.QtGui import QKeySequence
from PyQt5.QtWidgets import QAction, QApplication, QMessageBox

import app
import actioncollection
import actioncollectionmanager
import documentinfo
import job.attributes
import job.lilypond
import plugin
import icons
import signals
import panelmanager
import variables


def engraver(mainwindow):
    return Engraver.instance(mainwindow)


class Engraver(plugin.MainWindowPlugin):

    stickyChanged = signals.Signal()    # Document

    def __init__(self, mainwindow):
        self._currentStickyDocument = None
        ac = self.actionCollection = Actions()
        actioncollectionmanager.manager(mainwindow).addActionCollection(ac)
        ac.engrave_sticky.triggered.connect(self.stickyToggled)
        ac.engrave_runner.triggered.connect(self.engraveRunner)
        ac.engrave_preview.triggered.connect(self.engravePreview)
        ac.engrave_publish.triggered.connect(self.engravePublish)
        ac.engrave_debug.triggered.connect(self.engraveLayoutControl)
        ac.engrave_custom.triggered.connect(self.engraveCustom)
        ac.engrave_abort.triggered.connect(self.engraveAbort)
        ac.engrave_autocompile.toggled.connect(self.engraveAutoCompileToggled)
        ac.engrave_open_lilypond_datadir.triggered.connect(self.openLilyPondDatadir)
        mainwindow.currentDocumentChanged.connect(self.updateActions)
        app.jobStarted.connect(self.updateActions)
        app.jobFinished.connect(self.updateActions)
        app.jobFinished.connect(self.checkLilyPondInstalled)
        app.jobFinished.connect(self.openDefaultView)
        app.sessionChanged.connect(self.slotSessionChanged)
        app.saveSessionData.connect(self.slotSaveSessionData)
        app.documentClosed.connect(self.slotDocumentClosed)
        mainwindow.aboutToClose.connect(self.saveSettings)
        self.loadSettings()
        app.languageChanged.connect(self.updateStickyActionText)
        self.updateStickyActionText()

    def document(self):
        """Return the Document that should be engraved."""
        doc = self.stickyDocument()
        if not doc:
            doc = self.mainwindow().currentDocument()
            if doc and not doc.url().isEmpty():
                master = variables.get(doc, "master")
                if master:
                    url = doc.url().resolved(QUrl(master))
                    try:
                        doc = app.openUrl(url)
                    except IOError:
                        pass
        return doc

    def runningJob(self):
        """Returns a Job for the sticky or current document if that is running."""
        doc = self.document()
        j = job.manager.job(doc)
        if j and j.is_running() and not job.attributes.get(j).hidden:
            return j

    def updateActions(self):
        j = job.manager.job(self.document())
        running = bool(j and j.is_running())
        visible = running and not job.attributes.get(j).hidden
        ac = self.actionCollection
        ac.engrave_preview.setEnabled(not visible)
        ac.engrave_publish.setEnabled(not visible)
        ac.engrave_debug.setEnabled(not visible)
        ac.engrave_abort.setEnabled(running)
        ac.engrave_runner.setIcon(icons.get('process-stop' if visible else 'lilypond-run'))
        ac.engrave_runner.setToolTip(_("Abort engraving job") if visible else
                    _("Engrave (preview; press Shift for custom)"))

    def openDefaultView(self, document, j, success):
        """Called when a job finishes.

        Open the default viewer for the created files if the user has the
        preference for this set.

        """
        if (success and job.attributes.get(j).mainwindow is self.mainwindow()
                and QSettings().value("lilypond_settings/open_default_view", True, bool)):

            # which files were created by this job?
            import resultfiles
            extensions = set(os.path.splitext(filename)[1].lower()
                for filename in resultfiles.results(document).files_lastjob())

            mgr = panelmanager.manager(self.mainwindow())
            if '.svg' in extensions or '.svgz' in extensions:
                mgr.svgview.activate()
            elif '.pdf' in extensions:
                mgr.musicview.activate()

    def engraveRunner(self):
        j = self.runningJob()
        if j:
            j.abort()
        elif QApplication.keyboardModifiers() & Qt.SHIFT:
            self.engraveCustom()
        else:
            self.engravePreview()

    def engravePreview(self):
        """Starts an engrave job in preview mode (with point and click turned on)."""
        self.engrave('preview')

    def engravePublish(self):
        """Starts an engrave job in publish mode (with point and click turned off)."""
        self.engrave('publish')

    def engraveLayoutControl(self):
        """Starts an engrave job in debug mode (using the settings in the debug tool)."""
        self.engrave('layout-control')

    def engraveCustom(self):
        """Opens a dialog to configure the job before starting it."""
        try:
            dlg = self._customDialog
        except AttributeError:
            from . import custom
            dlg = self._customDialog = custom.Dialog(self.mainwindow())
            dlg.addAction(self.mainwindow().actionCollection.help_whatsthis)
            dlg.setWindowModality(Qt.WindowModal)
        doc = self.document()
        dlg.setDocument(doc)
        if dlg.exec_():
            self.saveDocumentIfDesired()
            self.runJob(dlg.getJob(doc), doc)

    def engrave(self, mode='preview', document=None, may_save=True):
        """Starts an engraving job.

        The mode can be 'preview', 'publish', or 'layout-control'. The last
        one uses the settings in the Layout Control Options panel. The
        default mode is 'preview'.

        If document is not specified, it is either the sticky or current
        document.

        If may_save is False, the document will not be saved before running
        LilyPond, even if the preference setting "save document before LilyPond
        is run" is enabled.

        """
        job_class = (
            job.lilypond.PreviewJob if mode == 'preview'
            else job.lilypond.PublishJob if mode == 'publish'
            else job.lilypond.LayoutControlJob
        )
        # TODO: Try to move this argument creation into
        # LayoutControlJob's constructor. However, somehow this has to
        # obtain access to the mainwindow.
        args = (
            panelmanager.manager(
                self.mainwindow()).layoutcontrol.widget().preview_options()
            if mode == 'layout-control' else None)
        doc = document or self.document()
        if may_save:
            self.saveDocumentIfDesired()
        self.runJob(job_class(doc, args), doc)

    def engraveAbort(self):
        j = job.manager.job(self.document())
        if j and j.is_running():
            j.abort()

    def saveDocumentIfDesired(self):
        """Saves the current document if desired and it makes sense.

        (i.e. the document is modified and has a local filename)

        """
        if QSettings().value("lilypond_settings/save_on_run", False, bool):
            doc = self.mainwindow().currentDocument()
            if doc.isModified() and doc.url().toLocalFile():
                try:
                    doc.save()
                except IOError:
                    pass ## saving was not possible (e.g. happens when read only)

    def queryCloseDocument(self, doc):
        """Return True whether a document can be closed.

        When no job is running, True is immediately returned.
        When a job is running, the user is asked whether to abort the job (not
        for autocompile ("hidden") jobs).

        """
        j = job.manager.job(doc)
        if not j or not j.is_running() or job.attributes.get(j).hidden:
            return True
        msgbox = QMessageBox(QMessageBox.Warning,
            _("Warning"),
            _("An engrave job is running for the document \"{name}\".\n"
              "Do you want to abort the running job?").format(name=doc.documentName()),
            QMessageBox.Abort | QMessageBox.Cancel,
            self.mainwindow())
        abort_button = msgbox.button(QMessageBox.Abort)
        signal = lambda: abort_button.click()
        j.done.connect(signal)
        msgbox.exec_()
        j.done.disconnect(signal)
        return msgbox.clickedButton() == abort_button

    def runJob(self, j, document):
        """Runs the engraving job on behalf of document."""
        job.attributes.get(j).mainwindow = self.mainwindow()
        # cancel running job, that would be an autocompile job
        rjob = job.manager.job(document)
        if rjob and rjob.is_running():
            rjob.abort()
        job.manager.manager(document).start_job(j)

    def stickyToggled(self):
        """Called when the user toggles the 'Sticky' action."""
        self.setStickyDocument(None if self.stickyDocument() else self.mainwindow().currentDocument())

    def setStickyDocument(self, doc=None):
        """Sticks to the given document or removes the 'stick' when None."""
        cur = self._currentStickyDocument
        self._currentStickyDocument = doc
        if cur:
            cur.closed.disconnect(self.slotUnStickDocument)
            cur.urlChanged.disconnect(self.slotUnStickDocument)
            self.stickyChanged(cur)
        if doc:
            doc.closed.connect(self.slotUnStickDocument)
            doc.urlChanged.connect(self.slotUnStickDocument)
            self.stickyChanged(doc)
        self.actionCollection.engrave_sticky.setChecked(bool(doc))
        self.updateStickyActionText()
        self.updateActions()

    def stickyDocument(self):
        """Returns the document currently marked as 'Sticky', if any."""
        return self._currentStickyDocument

    def slotUnStickDocument(self):
        """Called when the document that is currently sticky closes or reloads."""
        self.setStickyDocument(None)

    def updateStickyActionText(self):
        """Called when the sticky action toggles or when the language is changed."""
        doc = self.stickyDocument()
        if doc:
            text = _("&Always Engrave [{docname}]").format(docname = doc.documentName())
        else:
            text = _("&Always Engrave This Document")
        self.actionCollection.engrave_sticky.setText(text)

    def engraveAutoCompileToggled(self, enabled):
        """Called when the user toggles autocompile on/off."""
        from . import autocompile
        autocompile.AutoCompiler.instance(self.mainwindow()).setEnabled(enabled)

    def openLilyPondDatadir(self):
        """Menu action Open LilyPond Data Directory."""
        info = documentinfo.lilyinfo(self.mainwindow().currentDocument())
        datadir = info.datadir()
        if datadir:
            import helpers
            helpers.openUrl(QUrl.fromLocalFile(datadir))

<<<<<<< HEAD
=======
    def showAvailableFonts(self):
        """Menu action Show Available Fonts."""
        info = documentinfo.lilyinfo(self.mainwindow().currentDocument())
        from . import lytools
        lytools.show_available_fonts(self.mainwindow(), info)

>>>>>>> 4601a9ac
    def slotDocumentClosed(self, doc):
        """Called when the user closes a document. Aborts a running Job."""
        j = job.manager.job(doc)
        if j and j.is_running():
            j.abort()

    def slotSessionChanged(self):
        """Called when the session is changed."""
        import sessions
        g = sessions.currentSessionGroup()
        if g:
            url = g.value("sticky_url", QUrl())
            if not url.isEmpty():
                d = app.findDocument(url)
                if d:
                    self.setStickyDocument(d)

    def slotSaveSessionData(self):
        """Called when a session needs to save data."""
        import sessions
        d = self.stickyDocument()
        g = sessions.currentSessionGroup()
        if g:
            if d and not d.url().isEmpty():
                g.setValue("sticky_url", d.url())
            else:
                g.remove("sticky_url")

    def saveSettings(self):
        """Save the state of some actions."""
        ac = self.actionCollection
        s = QSettings()
        s.beginGroup("engraving")
        s.setValue("autocompile", ac.engrave_autocompile.isChecked())

    def loadSettings(self):
        """Load the state of some actions."""
        ac = self.actionCollection
        s = QSettings()
        s.beginGroup("engraving")
        ac.engrave_autocompile.setChecked(s.value("autocompile", False, bool))

    def checkLilyPondInstalled(self, document, j, success):
        """Called when LilyPond is run for the first time.

        Displays a helpful dialog if the process failed to start.

        """
        app.jobFinished.disconnect(self.checkLilyPondInstalled)
        if not success and j.failed_to_start():
            QMessageBox.warning(self.mainwindow(),
                _("No LilyPond installation found"), _(
                "Frescobaldi uses LilyPond to engrave music, "
                "but LilyPond is not installed in the default locations "
                "and it cannot be found in your PATH.\n\n"
                "Please install LilyPond or, if you have already installed it, "
                "add it in the Preferences dialog."))



class Actions(actioncollection.ActionCollection):
    name = "engrave"

    def createActions(self, parent=None):
        self.engrave_sticky = QAction(parent)
        self.engrave_sticky.setCheckable(True)
        self.engrave_runner = QAction(parent)
        self.engrave_preview = QAction(parent)
        self.engrave_publish = QAction(parent)
        self.engrave_debug = QAction(parent)
        self.engrave_custom = QAction(parent)
        self.engrave_abort = QAction(parent)
        self.engrave_autocompile = QAction(parent)
        self.engrave_autocompile.setCheckable(True)
        self.engrave_open_lilypond_datadir = QAction(parent)

        self.engrave_preview.setShortcut(QKeySequence(Qt.CTRL + Qt.Key_M))
        self.engrave_publish.setShortcut(QKeySequence(Qt.CTRL + Qt.SHIFT + Qt.Key_P))
        self.engrave_custom.setShortcut(QKeySequence(Qt.CTRL + Qt.SHIFT + Qt.Key_M))
        self.engrave_abort.setShortcut(QKeySequence(Qt.CTRL + Qt.Key_Pause))

        self.engrave_sticky.setIcon(icons.get('pushpin'))
        self.engrave_preview.setIcon(icons.get('lilypond-run'))
        self.engrave_publish.setIcon(icons.get('lilypond-run'))
        self.engrave_debug.setIcon(icons.get('lilypond-run'))
        self.engrave_custom.setIcon(icons.get('lilypond-run'))
        self.engrave_abort.setIcon(icons.get('process-stop'))


    def translateUI(self):
        self.engrave_runner.setText(_("Engrave"))
        self.engrave_runner.setToolTip(_("Engrave (preview; Shift-click for custom)"))
        self.engrave_preview.setText(_("&Engrave (preview)"))
        self.engrave_publish.setText(_("Engrave (&publish)"))
        self.engrave_debug.setText(_("Engrave (&layout control)"))
        self.engrave_custom.setText(_("Engrave (&custom)..."))
        self.engrave_abort.setText(_("Abort Engraving &Job"))
        self.engrave_autocompile.setText(_("Automatic E&ngrave"))
<<<<<<< HEAD
        self.engrave_open_lilypond_datadir.setText(_("Open LilyPond &Data Directory"))
=======
        self.engrave_open_lilypond_datadir.setText(_("Open LilyPond &Data Directory"))
        self.engrave_show_available_fonts.setText(_("Show Available &Fonts..."))
>>>>>>> 4601a9ac
<|MERGE_RESOLUTION|>--- conflicted
+++ resolved
@@ -301,15 +301,6 @@
             import helpers
             helpers.openUrl(QUrl.fromLocalFile(datadir))
 
-<<<<<<< HEAD
-=======
-    def showAvailableFonts(self):
-        """Menu action Show Available Fonts."""
-        info = documentinfo.lilyinfo(self.mainwindow().currentDocument())
-        from . import lytools
-        lytools.show_available_fonts(self.mainwindow(), info)
-
->>>>>>> 4601a9ac
     def slotDocumentClosed(self, doc):
         """Called when the user closes a document. Aborts a running Job."""
         j = job.manager.job(doc)
@@ -408,9 +399,4 @@
         self.engrave_custom.setText(_("Engrave (&custom)..."))
         self.engrave_abort.setText(_("Abort Engraving &Job"))
         self.engrave_autocompile.setText(_("Automatic E&ngrave"))
-<<<<<<< HEAD
-        self.engrave_open_lilypond_datadir.setText(_("Open LilyPond &Data Directory"))
-=======
-        self.engrave_open_lilypond_datadir.setText(_("Open LilyPond &Data Directory"))
-        self.engrave_show_available_fonts.setText(_("Show Available &Fonts..."))
->>>>>>> 4601a9ac
+        self.engrave_open_lilypond_datadir.setText(_("Open LilyPond &Data Directory"))