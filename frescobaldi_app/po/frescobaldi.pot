--- conflicted
+++ resolved
@@ -1,6 +1,6 @@
 # SOME DESCRIPTIVE TITLE.
 # Copyright (C) YEAR THE PACKAGE'S COPYRIGHT HOLDER
-# This file is distributed under the same license as the frescobaldi package.
+# This file is distributed under the same license as the PACKAGE package.
 # FIRST AUTHOR <EMAIL@ADDRESS>, YEAR.
 #
 #, fuzzy
@@ -8,11 +8,7 @@
 msgstr ""
 "Project-Id-Version: frescobaldi 2.19.0\n"
 "Report-Msgid-Bugs-To: info@frescobaldi.org\n"
-<<<<<<< HEAD
-"POT-Creation-Date: 2016-04-22 00:53+0200\n"
-=======
-"POT-Creation-Date: 2016-04-17 00:39+0200\n"
->>>>>>> 1e30ba3b
+"POT-Creation-Date: 2016-04-22 12:51+0200\n"
 "PO-Revision-Date: YEAR-MO-DA HO:MI+ZONE\n"
 "Last-Translator: FULL NAME <EMAIL@ADDRESS>\n"
 "Language-Team: LANGUAGE <LL@li.org>\n"
@@ -91,19 +87,11 @@
 msgid "Scheme Files"
 msgstr ""
 
-<<<<<<< HEAD
-#: ../app.py:186 ../convert_ly.py:270 ../file_export/__init__.py:59
-#: ../file_export/__init__.py:90 ../file_import/__init__.py:56
-#: ../file_import/__init__.py:93 ../file_import/__init__.py:114
-#: ../file_import/__init__.py:135 ../sessions/dialog.py:94
-#: ../sessions/dialog.py:115 ../snippet/widget.py:300 ../snippet/widget.py:317
-=======
-#: ../app.py:186 ../convert_ly.py:271 ../file_export/__init__.py:59
-#: ../file_export/__init__.py:90 ../file_import/__init__.py:56
-#: ../file_import/__init__.py:93 ../file_import/__init__.py:114
-#: ../file_import/__init__.py:135 ../sessions/dialog.py:94
+#: ../app.py:186 ../convert_ly.py:271 ../file_export/__init__.py:60
+#: ../file_export/__init__.py:91 ../file_import/__init__.py:57
+#: ../file_import/__init__.py:94 ../file_import/__init__.py:115
+#: ../file_import/__init__.py:136 ../sessions/dialog.py:94
 #: ../sessions/dialog.py:115 ../snippet/widget.py:301 ../snippet/widget.py:318
->>>>>>> 1e30ba3b
 #: ../widgets/schemeselector.py:166 ../widgets/schemeselector.py:174
 msgid "All Files"
 msgstr ""
@@ -203,11 +191,7 @@
 msgid "Save as file"
 msgstr ""
 
-<<<<<<< HEAD
-#: ../convert_ly.py:156 ../docbrowser/browser.py:159
-=======
 #: ../convert_ly.py:157 ../docbrowser/browser.py:161
->>>>>>> 1e30ba3b
 #: ../musicview/editinplace.py:153 ../musicview/image.py:179
 msgid "<unknown>"
 msgstr ""
@@ -262,11 +246,7 @@
 msgid "Please enter the name for the variable to assign the selected text to:"
 msgstr ""
 
-<<<<<<< HEAD
-#: ../document.py:214 ../doclist/widget.py:129 ../snippet/edit.py:176
-=======
-#: ../document.py:215 ../doclist/widget.py:129 ../snippet/edit.py:174
->>>>>>> 1e30ba3b
+#: ../document.py:215 ../doclist/widget.py:129 ../snippet/edit.py:176
 msgid "Untitled"
 msgstr ""
 
@@ -420,18 +400,12 @@
 #: ../helpers.py:108 ../mainwindow.py:441 ../mainwindow.py:549
 #: ../mainwindow.py:612 ../mainwindow.py:632 ../mainwindow.py:648
 #: ../mainwindow.py:724 ../mainwindow.py:793 ../externalchanges/widget.py:246
-#: ../externalchanges/widget.py:265 ../file_export/__init__.py:73
-#: ../file_export/__init__.py:83 ../file_import/__init__.py:67
-#: ../file_import/__init__.py:167 ../musicview/image.py:230
-<<<<<<< HEAD
-#: ../preferences/fontscolors.py:281 ../preferences/fontscolors.py:505
-#: ../preferences/fontscolors.py:547 ../preferences/import_export.py:91
-#: ../preferences/import_export.py:174 ../preferences/shortcuts.py:206
-=======
+#: ../externalchanges/widget.py:265 ../file_export/__init__.py:74
+#: ../file_export/__init__.py:84 ../file_import/__init__.py:68
+#: ../file_import/__init__.py:168 ../musicview/image.py:230
 #: ../preferences/fontscolors.py:282 ../preferences/fontscolors.py:506
 #: ../preferences/fontscolors.py:548 ../preferences/import_export.py:93
 #: ../preferences/import_export.py:176 ../preferences/shortcuts.py:207
->>>>>>> 1e30ba3b
 #: ../sessions/dialog.py:109 ../sessions/dialog.py:130
 #: ../snippet/import_export.py:106 ../snippet/widget.py:328
 msgid "Error"
@@ -901,82 +875,82 @@
 msgid "&Select Matching Pair"
 msgstr ""
 
-#: ../menu.py:94 ../macosx/globalmenu.py:72
+#: ../menu.py:95 ../macosx/globalmenu.py:72
 msgctxt "menu title"
 msgid "&File"
 msgstr ""
 
-#: ../menu.py:132 ../macosx/globalmenu.py:121
+#: ../menu.py:133 ../macosx/globalmenu.py:121
 msgctxt "submenu title"
 msgid "&Import"
 msgstr ""
 
-#: ../menu.py:144
+#: ../menu.py:145
 msgctxt "submenu title"
 msgid "&Export"
 msgstr ""
 
-#: ../menu.py:156 ../macosx/globalmenu.py:127
+#: ../menu.py:157 ../macosx/globalmenu.py:127
 msgctxt "menu title"
 msgid "&Edit"
 msgstr ""
 
-#: ../menu.py:183
+#: ../menu.py:184
 msgctxt "menu title"
 msgid "&View"
 msgstr ""
 
-#: ../menu.py:217
+#: ../menu.py:218
 msgctxt "submenu title"
 msgid "&Folding"
 msgstr ""
 
-#: ../menu.py:232
+#: ../menu.py:233
 msgctxt "menu title"
 msgid "&Music"
 msgstr ""
 
-#: ../menu.py:263
+#: ../menu.py:264
 msgctxt "menu title"
 msgid "&LilyPond"
 msgstr ""
 
-#: ../menu.py:287
+#: ../menu.py:288
 msgctxt "menu title"
 msgid "&Tools"
 msgstr ""
 
-#: ../menu.py:315
+#: ../menu.py:316
 msgctxt "submenu title"
 msgid "&Lyrics"
 msgstr ""
 
-#: ../menu.py:327
+#: ../menu.py:328
 msgctxt "submenu title"
 msgid "&Pitch"
 msgstr ""
 
-#: ../menu.py:346
+#: ../menu.py:347
 msgctxt "submenu title"
 msgid "Rest"
 msgstr ""
 
-#: ../menu.py:358
+#: ../menu.py:359
 msgctxt "submenu title"
 msgid "&Rhythm"
 msgstr ""
 
-#: ../menu.py:383
+#: ../menu.py:384
 msgctxt "submenu title"
 msgid "&Quick Remove"
 msgstr ""
 
-#: ../menu.py:403 ../macosx/globalmenu.py:134
+#: ../menu.py:404 ../macosx/globalmenu.py:134
 msgctxt "menu title"
 msgid "&Window"
 msgstr ""
 
-#: ../menu.py:423 ../macosx/globalmenu.py:151
+#: ../menu.py:424 ../macosx/globalmenu.py:151
 msgctxt "menu title"
 msgid "&Help"
 msgstr ""
@@ -1007,11 +981,7 @@
 msgid "Drag to dock/undock"
 msgstr ""
 
-<<<<<<< HEAD
-#: ../panel.py:110 ../search/__init__.py:120
-=======
-#: ../panel.py:110 ../search/__init__.py:110
->>>>>>> 1e30ba3b
+#: ../panel.py:110 ../search/__init__.py:121
 msgid "Close"
 msgstr ""
 
@@ -1046,68 +1016,36 @@
 msgid "Printing page {page} ({num} of {total})..."
 msgstr ""
 
-<<<<<<< HEAD
-#: ../viewmanager.py:77 ../viewmanager.py:439
+#: ../viewmanager.py:78 ../viewmanager.py:440
 msgid "Split &Horizontally"
 msgstr ""
 
-#: ../viewmanager.py:80 ../viewmanager.py:440
+#: ../viewmanager.py:81 ../viewmanager.py:441
 msgid "Split &Vertically"
 msgstr ""
 
-#: ../viewmanager.py:84
+#: ../viewmanager.py:85
 msgid "&Close View"
 msgstr ""
 
-#: ../viewmanager.py:207
-=======
-#: ../viewmanager.py:80 ../viewmanager.py:442
-msgid "Split &Horizontally"
-msgstr ""
-
-#: ../viewmanager.py:83 ../viewmanager.py:443
-msgid "Split &Vertically"
-msgstr ""
-
-#: ../viewmanager.py:87
-msgid "&Close View"
-msgstr ""
-
-#: ../viewmanager.py:210
->>>>>>> 1e30ba3b
+#: ../viewmanager.py:208
 #, python-brace-format
 msgid "Line: {line}, Col: {column}"
 msgstr ""
 
-<<<<<<< HEAD
-#: ../viewmanager.py:441
+#: ../viewmanager.py:442
 msgid "&Close Current View"
 msgstr ""
 
-#: ../viewmanager.py:442
+#: ../viewmanager.py:443
 msgid "Close &Other Views"
 msgstr ""
 
-#: ../viewmanager.py:443
+#: ../viewmanager.py:444
 msgid "&Next View"
 msgstr ""
 
-#: ../viewmanager.py:444
-=======
-#: ../viewmanager.py:444
-msgid "&Close Current View"
-msgstr ""
-
 #: ../viewmanager.py:445
-msgid "Close &Other Views"
-msgstr ""
-
-#: ../viewmanager.py:446
-msgid "&Next View"
-msgstr ""
-
-#: ../viewmanager.py:447
->>>>>>> 1e30ba3b
 msgid "&Previous View"
 msgstr ""
 
@@ -1486,29 +1424,19 @@
 "Difference between the current document and the file on disk:"
 msgstr ""
 
-#: ../file_export/__init__.py:58
+#: ../file_export/__init__.py:59
 msgctxt "dialog title"
 msgid "Export MusicXML File"
 msgstr ""
 
-<<<<<<< HEAD
-#: ../file_export/__init__.py:59 ../snippet/widget.py:300
-#: ../snippet/widget.py:317 ../widgets/schemeselector.py:166
-=======
-#: ../file_export/__init__.py:59 ../snippet/widget.py:301
+#: ../file_export/__init__.py:60 ../snippet/widget.py:301
 #: ../snippet/widget.py:318 ../widgets/schemeselector.py:166
->>>>>>> 1e30ba3b
 #: ../widgets/schemeselector.py:174
 msgid "XML Files"
 msgstr ""
 
-<<<<<<< HEAD
-#: ../file_export/__init__.py:74 ../preferences/fontscolors.py:282
-#: ../preferences/shortcuts.py:207 ../snippet/widget.py:328
-=======
-#: ../file_export/__init__.py:74 ../preferences/fontscolors.py:283
+#: ../file_export/__init__.py:75 ../preferences/fontscolors.py:283
 #: ../preferences/shortcuts.py:208 ../snippet/widget.py:329
->>>>>>> 1e30ba3b
 #, python-brace-format
 msgid ""
 "Can't write to destination:\n"
@@ -1518,157 +1446,109 @@
 "{error}"
 msgstr ""
 
-#: ../file_export/__init__.py:84
+#: ../file_export/__init__.py:85
 msgid "The audio file couldn't be created. Please create midi file first"
 msgstr ""
 
-#: ../file_export/__init__.py:89
+#: ../file_export/__init__.py:90
 msgctxt "dialog title"
 msgid "Export Audio File"
 msgstr ""
 
-#: ../file_export/__init__.py:90
+#: ../file_export/__init__.py:91
 msgid "WAV Files"
 msgstr ""
 
-<<<<<<< HEAD
-#: ../file_export/__init__.py:137
+#: ../file_export/__init__.py:138
 msgid "Export Music&XML..."
 msgstr ""
 
-#: ../file_export/__init__.py:138
+#: ../file_export/__init__.py:139
 msgid "Export current document as MusicXML."
 msgstr ""
 
-#: ../file_export/__init__.py:140
+#: ../file_export/__init__.py:141
 msgid "Export Audio..."
 msgstr ""
 
-#: ../file_export/__init__.py:141
-=======
-#: ../file_export/__init__.py:134
-msgid "Export Music&XML..."
-msgstr ""
-
-#: ../file_export/__init__.py:135
-msgid "Export current document as MusicXML."
-msgstr ""
-
-#: ../file_export/__init__.py:137
-msgid "Export Audio..."
-msgstr ""
-
-#: ../file_export/__init__.py:138
->>>>>>> 1e30ba3b
+#: ../file_export/__init__.py:142
 msgid "Export to different audio formats."
 msgstr ""
 
-#: ../file_import/__init__.py:52
+#: ../file_import/__init__.py:53
 msgid "All importable formats"
 msgstr ""
 
-#: ../file_import/__init__.py:53 ../file_import/__init__.py:93
+#: ../file_import/__init__.py:54 ../file_import/__init__.py:94
 msgid "MusicXML Files"
 msgstr ""
 
-#: ../file_import/__init__.py:54 ../file_import/__init__.py:114
+#: ../file_import/__init__.py:55 ../file_import/__init__.py:115
 msgid "Midi Files"
 msgstr ""
 
-#: ../file_import/__init__.py:55 ../file_import/__init__.py:135
+#: ../file_import/__init__.py:56 ../file_import/__init__.py:136
 msgid "ABC Files"
 msgstr ""
 
-#: ../file_import/__init__.py:58
+#: ../file_import/__init__.py:59
 msgctxt "dialog title"
 msgid "Import"
 msgstr ""
 
-#: ../file_import/__init__.py:68
+#: ../file_import/__init__.py:69
 #, python-brace-format
 msgid "The file {filename} could not be converted. Wrong file type."
 msgstr ""
 
-#: ../file_import/__init__.py:94
+#: ../file_import/__init__.py:95
 msgctxt "dialog title"
 msgid "Import a MusicXML file"
 msgstr ""
 
-#: ../file_import/__init__.py:115
+#: ../file_import/__init__.py:116
 msgctxt "dialog title"
 msgid "Import a midi file"
 msgstr ""
 
-#: ../file_import/__init__.py:136
+#: ../file_import/__init__.py:137
 msgctxt "dialog title"
 msgid "Import an abc file"
 msgstr ""
 
-#: ../file_import/__init__.py:168
+#: ../file_import/__init__.py:169
 msgid "The file couldn't be converted. Error message:\n"
 msgstr ""
 
-<<<<<<< HEAD
-#: ../file_import/__init__.py:223
+#: ../file_import/__init__.py:224
 msgid "Import..."
 msgstr ""
 
-#: ../file_import/__init__.py:224
+#: ../file_import/__init__.py:225
 msgid "Generic import for all LilyPond tools."
 msgstr ""
 
-#: ../file_import/__init__.py:225 ../macosx/globalmenu.py:122
+#: ../file_import/__init__.py:226 ../macosx/globalmenu.py:122
 msgid "Import MusicXML..."
 msgstr ""
 
-#: ../file_import/__init__.py:226
+#: ../file_import/__init__.py:227
 msgid "Import a MusicXML file using musicxml2ly."
 msgstr ""
 
-#: ../file_import/__init__.py:227
+#: ../file_import/__init__.py:228
 msgid "Import Midi..."
 msgstr ""
 
-#: ../file_import/__init__.py:228
+#: ../file_import/__init__.py:229
 msgid "Import a Midi file using midi2ly."
 msgstr ""
 
-#: ../file_import/__init__.py:229
+#: ../file_import/__init__.py:230
 msgid "Import abc..."
 msgstr ""
 
-#: ../file_import/__init__.py:230
-=======
-#: ../file_import/__init__.py:221
-msgid "Import..."
-msgstr ""
-
-#: ../file_import/__init__.py:222
-msgid "Generic import for all LilyPond tools."
-msgstr ""
-
-#: ../file_import/__init__.py:223 ../macosx/globalmenu.py:122
-msgid "Import MusicXML..."
-msgstr ""
-
-#: ../file_import/__init__.py:224
-msgid "Import a MusicXML file using musicxml2ly."
-msgstr ""
-
-#: ../file_import/__init__.py:225
-msgid "Import Midi..."
-msgstr ""
-
-#: ../file_import/__init__.py:226
-msgid "Import a Midi file using midi2ly."
-msgstr ""
-
-#: ../file_import/__init__.py:227
-msgid "Import abc..."
-msgstr ""
-
-#: ../file_import/__init__.py:228
->>>>>>> 1e30ba3b
+#: ../file_import/__init__.py:231
 msgid "Import an abc file using abc2ly."
 msgstr ""
 
@@ -1756,8 +1636,8 @@
 "display measurement information"
 msgstr ""
 
-#: ../layoutcontrol/__init__.py:42 ../userguide/engrave_layout_configure.md:18
-#: ../userguide/engrave_layout.md:19
+#: ../layoutcontrol/__init__.py:42 ../userguide/engrave_layout.md:19
+#: ../userguide/engrave_layout_configure.md:18
 msgid "Display Control Points"
 msgstr ""
 
@@ -1765,8 +1645,8 @@
 msgid "Display the control points that determine curve shapes"
 msgstr ""
 
-#: ../layoutcontrol/__init__.py:47 ../userguide/engrave_layout_configure.md:36
-#: ../userguide/engrave_layout.md:35
+#: ../layoutcontrol/__init__.py:47 ../userguide/engrave_layout.md:35
+#: ../userguide/engrave_layout_configure.md:36
 msgid "Color explicit directions"
 msgstr ""
 
@@ -1774,8 +1654,8 @@
 msgid "Highlight elements that are explicitly switched up- or downwards"
 msgstr ""
 
-#: ../layoutcontrol/__init__.py:51 ../userguide/engrave_layout_configure.md:53
-#: ../userguide/engrave_layout.md:50
+#: ../layoutcontrol/__init__.py:51 ../userguide/engrave_layout.md:50
+#: ../userguide/engrave_layout_configure.md:53
 msgid "Display Grob Anchors"
 msgstr ""
 
@@ -1783,8 +1663,8 @@
 msgid "Display a dot at the anchor point of each grob"
 msgstr ""
 
-#: ../layoutcontrol/__init__.py:55 ../userguide/engrave_layout_configure.md:68
-#: ../userguide/engrave_layout.md:65
+#: ../layoutcontrol/__init__.py:55 ../userguide/engrave_layout.md:65
+#: ../userguide/engrave_layout_configure.md:68
 msgid "Display Grob Names"
 msgstr ""
 
@@ -2333,11 +2213,7 @@
 msgid "Position: {pos}"
 msgstr ""
 
-<<<<<<< HEAD
-#: ../musicview/widget.py:215
-=======
 #: ../musicview/widget.py:216
->>>>>>> 1e30ba3b
 #, python-brace-format
 msgid "Page {num}"
 msgstr ""
@@ -2458,19 +2334,19 @@
 "is added. Otherwise, no starting pitch is written."
 msgstr ""
 
-#: ../pitch/dialog.py:106
+#: ../pitch/dialog.py:107
 msgid "Mode Shift"
 msgstr ""
 
-#: ../pitch/dialog.py:107
+#: ../pitch/dialog.py:108
 msgid "Key:"
 msgstr ""
 
-#: ../pitch/dialog.py:108
+#: ../pitch/dialog.py:109
 msgid "Mode:"
 msgstr ""
 
-#: ../pitch/dialog.py:109
+#: ../pitch/dialog.py:110
 msgid "shift pitches"
 msgstr ""
 
@@ -3933,15 +3809,9 @@
 msgstr ""
 
 #. L10N: a basic type of input in the editor
-<<<<<<< HEAD
-#: ../preferences/fontscolors.py:503 ../preferences/fontscolors.py:546
-#: ../preferences/fontscolors.py:555 ../preferences/fontscolors.py:563
-#: ../preferences/fontscolors.py:577
-=======
 #: ../preferences/fontscolors.py:504 ../preferences/fontscolors.py:547
 #: ../preferences/fontscolors.py:556 ../preferences/fontscolors.py:564
-#: ../preferences/fontscolors.py:578 ../snippet/builtin.py:417
->>>>>>> 1e30ba3b
+#: ../preferences/fontscolors.py:578
 msgid "Comment"
 msgstr ""
 
@@ -5030,13 +4900,8 @@
 msgid "Configure Keyboard Shortcut ({key})"
 msgstr ""
 
-<<<<<<< HEAD
-#: ../quickinsert/buttongroup.py:186 ../scorewiz/scoreproperties.py:171
+#: ../quickinsert/buttongroup.py:187 ../scorewiz/scoreproperties.py:173
 #: ../scorewiz/settings.py:215 ../snippet/edit.py:226
-=======
-#: ../quickinsert/buttongroup.py:187 ../scorewiz/scoreproperties.py:173
-#: ../scorewiz/settings.py:215 ../snippet/edit.py:224
->>>>>>> 1e30ba3b
 msgid "None"
 msgstr ""
 
@@ -6023,12 +5888,8 @@
 msgid "Dr."
 msgstr ""
 
-<<<<<<< HEAD
-#: ../scorewiz/parts/percussion.py:184 ../scorewiz/parts/plucked_strings.py:318
-=======
 #: ../scorewiz/parts/percussion.py:185
 #: ../scorewiz/parts/plucked_strings.py:318
->>>>>>> 1e30ba3b
 msgid "Voices:"
 msgstr ""
 
@@ -6767,99 +6628,55 @@
 msgid "Woodwinds"
 msgstr ""
 
-<<<<<<< HEAD
-#: ../search/__init__.py:112
+#: ../search/__init__.py:113
 msgid "Search:"
 msgstr ""
 
-#: ../search/__init__.py:113
+#: ../search/__init__.py:114
 msgid "Find Previous"
 msgstr ""
 
-#: ../search/__init__.py:114
+#: ../search/__init__.py:115
 msgid "Find Next"
 msgstr ""
 
-#: ../search/__init__.py:115
+#: ../search/__init__.py:116
 msgid "&Case"
 msgstr ""
 
-#: ../search/__init__.py:116
+#: ../search/__init__.py:117
 msgid "Case Sensitive"
 msgstr ""
 
-#: ../search/__init__.py:117
+#: ../search/__init__.py:118
 msgid "&Regex"
 msgstr ""
 
-#: ../search/__init__.py:118
+#: ../search/__init__.py:119
 msgid "Regular Expression"
 msgstr ""
 
-#: ../search/__init__.py:119
+#: ../search/__init__.py:120
 msgid "The total number of matches"
 msgstr ""
 
-#: ../search/__init__.py:121
+#: ../search/__init__.py:122
 msgid "Replace:"
 msgstr ""
 
-#: ../search/__init__.py:122
+#: ../search/__init__.py:123
 msgid "Re&place"
 msgstr ""
 
-#: ../search/__init__.py:123
+#: ../search/__init__.py:124
 msgid "Replaces the next occurrence of the search term."
 msgstr ""
 
-#: ../search/__init__.py:124
+#: ../search/__init__.py:125
 msgid "&All"
 msgstr ""
 
-#: ../search/__init__.py:125
-=======
-#: ../search/__init__.py:104
-msgid "Search:"
-msgstr ""
-
-#: ../search/__init__.py:105
-msgid "&Case"
-msgstr ""
-
-#: ../search/__init__.py:106
-msgid "Case Sensitive"
-msgstr ""
-
-#: ../search/__init__.py:107
-msgid "&Regex"
-msgstr ""
-
-#: ../search/__init__.py:108
-msgid "Regular Expression"
-msgstr ""
-
-#: ../search/__init__.py:109
-msgid "The total number of matches"
-msgstr ""
-
-#: ../search/__init__.py:111
-msgid "Replace:"
-msgstr ""
-
-#: ../search/__init__.py:112
-msgid "Re&place"
-msgstr ""
-
-#: ../search/__init__.py:113
-msgid "Replaces the next occurrence of the search term."
-msgstr ""
-
-#: ../search/__init__.py:114
-msgid "&All"
-msgstr ""
-
-#: ../search/__init__.py:115
->>>>>>> 1e30ba3b
+#: ../search/__init__.py:126
 msgid ""
 "Replaces all occurrences of the search term in the document or selection."
 msgstr ""
@@ -7160,11 +6977,7 @@
 msgid "Choir Hymn"
 msgstr ""
 
-<<<<<<< HEAD
-#: ../snippet/edit.py:128 ../snippet/insert.py:254
-=======
-#: ../snippet/edit.py:126 ../snippet/insert.py:255
->>>>>>> 1e30ba3b
+#: ../snippet/edit.py:128 ../snippet/insert.py:255
 msgid "Edit Snippet"
 msgstr ""
 
@@ -7348,11 +7161,7 @@
 "Do you want to overwrite it?"
 msgstr ""
 
-<<<<<<< HEAD
-#: ../snippet/tool.py:57 ../snippet/tool.py:152 ../userguide/snippets.md:1
-=======
-#: ../snippet/tool.py:58 ../snippet/tool.py:151 ../userguide/snippets.md:1
->>>>>>> 1e30ba3b
+#: ../snippet/tool.py:58 ../snippet/tool.py:153 ../userguide/snippets.md:1
 msgid "Snippets"
 msgstr ""
 
@@ -7682,108 +7491,6 @@
 msgid "Select a file"
 msgstr ""
 
-#: ../userguide/lyrics.md:1
-msgid "Lyrics"
-msgstr ""
-
-#: ../userguide/lyrics.md:3
-msgid ""
-"Frescobaldi can automatically place hyphens '{hyphen}' inside texts to make "
-"those texts usable as lyrics. It can use hyphenation dictionaries of "
-"OpenOffice.org, Scribus, etc."
-msgstr ""
-
-#: ../userguide/lyrics.md:7
-msgid ""
-"To use this feature you must first select the text you want to hyphenate. "
-"Then press {key_hyphen} or choose {menu_hyphen}. In the dialog that appears, "
-"select the language. Click OK or press Enter to have the hyphenation take "
-"place."
-msgstr ""
-
-#: ../userguide/lyrics.md:12
-msgid ""
-"A small limitation is that word processor hyphenation dictionaries often "
-"don't want to break a word right after the first letter (e.g. '{example}'), "
-"because that does not look nice in word processor texts. So it can happen "
-"that you have to add some hyphens after the first letter of such lyrics."
-msgstr ""
-
-#: ../userguide/lyrics.md:17
-msgid ""
-"There is also a command to remove hyphenation. This can be useful if you "
-"have a stanza of lyrics that you just want to display as a markup below the "
-"music. Under {menu_settings} you can enter a list of directories to search "
-"for hyphenation pattern files."
-msgstr ""
-
-#: ../userguide/quickinsert.md:1
-msgid "The Quick Insert Panel"
-msgstr ""
-
-#: ../userguide/quickinsert.md:3
-msgid ""
-"With the tools in the Quick Insert Panel you can add various music elements "
-"to the current note or selected music."
-msgstr ""
-
-#. NOTE: markdown formatting
-#: ../userguide/quickinsert.md:6
-msgid ""
-"The *Direction* chooser specifies if articulations, dynamics or slurs appear "
-"in a neutral position (e.g. determined by stem direction), or above or below "
-"the staff by prepending a `-`, `^` or `_` character."
-msgstr ""
-
-#: ../userguide/quickinsert.md:10
-msgid ""
-"Click on a tab to select a tool. You can cycle through the tools with Ctrl "
-"(or {command}) and the mouse wheel. All buttons in the Quick Insert Panel "
-"have configurable keyboard shortcuts; you can change them by right-clicking "
-"a button."
-msgstr ""
-
-#: ../userguide/quickinsert.md:18
-msgid ""
-"These musical symbols can be added to a note or rest or a selected range of "
-"music. If you add them to a selection, rests will be skipped. If there is no "
-"text selected, the cursor will automatically move to the next pitch, rest, "
-"skip or chord."
-msgstr ""
-
-#. NOTE: markdown formatting
-#: ../userguide/quickinsert.md:24
-msgid ""
-"If *Allow shorthands* is checked, Frescobaldi will use short signs for "
-"articulations if they exist (e.g. `-.` instead of `-\\staccato`)."
-msgstr ""
-
-#: ../userguide/quickinsert.md:31
-msgid ""
-"Dynamics can also be added to a note or rest. If you select a range of "
-"music, you can add spanners which will automatically terminate at the last "
-"note, rest or chord in the selection. If you then click a sign, it will "
-"replace the terminator."
-msgstr ""
-
-#: ../userguide/quickinsert.md:39
-msgid ""
-"This tool lets you add arpeggio, glissandos and other spanners like slurs, "
-"phrasing slurs, manual beams or trills."
-msgstr ""
-
-#: ../userguide/quickinsert.md:42
-msgid ""
-"Arpeggios and glissandos apply to the current note; they need no music to be "
-"selected. The slurs, beams or trill apply to the current note and the next "
-"one if no music is selected, or to the first and the last note or chord in "
-"the selection."
-msgstr ""
-
-#: ../userguide/quickinsert.md:51
-msgid "Here you can insert bar lines or various breathing signs."
-msgstr ""
-
 #: ../userguide/prefs_editor.md:5
 msgid ""
 "Here you can define how long \"matching\" items like matching brackets or "
@@ -7889,10 +7596,661 @@
 "the existing CSS."
 msgstr ""
 
-#: ../userguide/preferences.md:3
-msgid ""
-"In the Preferences Dialog (under {menu_edit_preferences}) you can configure "
-"many aspects of Frescobaldi and LilyPond."
+#: ../userguide/git.md:1
+msgid "Git"
+msgstr ""
+
+#. NOTE: markdown formatting
+#: ../userguide/prefs_helpers.md:3
+msgid ""
+"In this page you can enter commands to open different file types. `$f` is "
+"replaced with the filename, `$u` with the URL. Leave a field empty to use "
+"the operating system default application."
+msgstr ""
+
+#. NOTE: markdown formatting
+#: ../userguide/prefs_helpers.md:8
+msgid "For the e-mail setting, the command should accept a `mailto:` url."
+msgstr ""
+
+#. NOTE: markdown formatting
+#: ../userguide/prefs_helpers.md:11
+msgid ""
+"For the command prompt, the command should open a console window. A `$f` "
+"value is replaced with the directory of the current document."
+msgstr ""
+
+#: ../userguide/prefs_helpers.md:16
+msgid ""
+"The printing command is used to print a PostScript or PDF file. On Linux you "
+"don't need this, but on Windows and Mac OS X you can provide a command to "
+"avoid that PDF documents are being printed using raster images, which is "
+"less optimal."
+msgstr ""
+
+#. NOTE: markdown formatting
+#: ../userguide/prefs_helpers.md:21
+msgid ""
+"`$pdf` gets replaced with the PDF filename, or alternatively, `$ps` is "
+"replaced with the PostScript filename. `$printer` is replaced with the "
+"printer's name to use."
+msgstr ""
+
+#. NOTE: markdown formatting
+#: ../userguide/prefs_helpers.md:25
+msgid ""
+"Uncheck the *Use Frescobaldi's print dialog* option when the printing "
+"command opens a print dialog itself, in which you can select e.g. the page "
+"range to print and the printer to use. If you don't use Frescobaldi's print "
+"dialog, you don't need to put the `$printer` variable in your command line."
+msgstr ""
+
+#: ../userguide/prefs_helpers.md:31
+msgid ""
+"If Frescobaldi must fall back to printing using raster images, you can "
+"specify the number of dots per inch here."
+msgstr ""
+
+#: ../userguide/snippet_python.md:1
+msgid "Python Snippets"
+msgstr ""
+
+#. NOTE: markdown formatting
+#: ../userguide/snippet_python.md:3
+msgid ""
+"Python snippets can read and should set the variable `text`. The variable "
+"`text` contains the currently selected text (which may be an empty string)."
+msgstr ""
+
+#. NOTE: markdown formatting
+#: ../userguide/snippet_python.md:7
+msgid "You may set `text` to a string or a list of strings."
+msgstr ""
+
+#: ../userguide/snippet_python.md:9
+msgid "Other variables that may be referenced:"
+msgstr ""
+
+#: ../userguide/snippet_python.md:12
+msgid "A list of strings describing the type of text the cursor is at."
+msgstr ""
+
+#: ../userguide/snippet_python.md:15
+msgid ""
+"The current QTextCursor, giving access to the document. Don't change the "
+"document through the cursor, however."
+msgstr ""
+
+#. NOTE: markdown formatting
+#: ../userguide/snippet_python.md:19
+msgid ""
+"When setting `text` to a list instead of a string, you can use this value to "
+"specify the place the text cursor will be placed after inserting the snippet."
+msgstr ""
+
+#. NOTE: markdown formatting
+#: ../userguide/snippet_python.md:23
+msgid ""
+"When setting `text` to a list instead of a string, this value can be used "
+"together with `CURSOR` to select text when inserting the string parts of the "
+"list."
+msgstr ""
+
+#. NOTE: markdown formatting
+#: ../userguide/snippet_python.md:28
+msgid ""
+"When you define a function with this name, it is called without arguments, "
+"instead of inserting the text from the `text` variable. In this case you may "
+"alter the document through the `cursor`."
+msgstr ""
+
+#. NOTE: markdown formatting
+#: ../userguide/prefs_shortcuts.md:3
+msgid ""
+"Here you can add keyboard shortcuts to all commands available. Also the "
+"[snippets Snippets] or [quickinsert Quick-Insert] buttons that have keyboard "
+"shortcuts are listed here."
+msgstr ""
+
+#: ../userguide/prefs_shortcuts.md:7
+msgid ""
+"To change a keyboard shortcut, highlight an action in the list and click the "
+"Edit button, or double-click an action. In the dialog that appears, you can "
+"enter up to four shortcuts for the action by clicking the button and typing "
+"the shortcut."
+msgstr ""
+
+#: ../userguide/prefs_shortcuts.md:12 ../userguide/prefs_fontscolors.md:18
+msgid "You can define a new scheme by using the New button."
+msgstr ""
+
+#. NOTE: markdown formatting
+#: ../userguide/var_output.md:1
+msgid "The `output` document variable"
+msgstr ""
+
+#: ../userguide/var_output.md:3
+msgid ""
+"Setting this variable suppresses the automatic output file name "
+"determination and makes Frescobaldi look for output documents (PDF, MIDI, "
+"etc.) with the specified basename, or comma-separated list of names."
+msgstr ""
+
+#: ../userguide/var_output.md:7
+msgid ""
+"If a name ends with a directory separator, output files are looked for in "
+"the specified directory."
+msgstr ""
+
+#: ../userguide/var_output.md:10
+msgid "All names are relative to the document's filename."
+msgstr ""
+
+#: ../userguide/var_output.md:12 ../userguide/create_midi.md:7
+msgid "For example:"
+msgstr ""
+
+#. NOTE: markdown formatting
+#: ../userguide/var_output.md:27
+msgid ""
+"You can set this variable if the automatic output file name determination "
+"would be time-consuming (as Frescobaldi parses the document and all the "
+"documents it includes, searching for the LilyPond commands that specify the "
+"output name, such as `\\bookOutputName`, etc); or when the automatic output "
+"file name determination does not work due to complicated LilyPond code."
+msgstr ""
+
+#: ../userguide/nomusic.md:1
+msgid "After engraving a score, the Music View does not show the music"
+msgstr ""
+
+#. NOTE: markdown formatting
+#: ../userguide/nomusic.md:3
+msgid "Does the `\\score` block have a layout section?"
+msgstr ""
+
+#. NOTE: markdown formatting
+#: ../userguide/nomusic.md:5
+msgid ""
+"If a `\\score` block has a `\\midi` section but no `\\layout` section, no "
+"PDF output is generated."
+msgstr ""
+
+#: ../userguide/nomusic.md:8
+msgid "Do you use an exotic way to specify the output filename?"
+msgstr ""
+
+#. NOTE: markdown formatting
+#: ../userguide/nomusic.md:10
+msgid ""
+"Frescobaldi is able to determine the output file names by looking at the "
+"document's filename and the various LilyPond commands that specify the "
+"output filename or -suffix. Frescobaldi even searches `\\include` files for "
+"commands like `\\bookOutputName` and `\\bookOutputSuffix`."
+msgstr ""
+
+#. NOTE: markdown formatting
+#: ../userguide/nomusic.md:16
+msgid ""
+"But if you use more complicated Scheme code in your document to specify the "
+"output filenames, Frescobaldi may not be able to correctly determine those "
+"filenames. In that case you can override the base name(s) using the "
+"[var_output `output`] document variable."
+msgstr ""
+
+#: ../userguide/import.md:1
+msgid "Importing files"
+msgstr ""
+
+#: ../userguide/abc_import.md:1
+msgid "Import ABC"
+msgstr ""
+
+#. NOTE: markdown formatting
+#: ../userguide/abc_import.md:3
+msgid ""
+"Using {menu_import}, you can import an abc file using the command line tool "
+"`abc2ly` from the LilyPond package."
+msgstr ""
+
+#: ../userguide/abc_import.md:6
+msgid ""
+"Abc is a notation standard which like LilyPond is designed to notate music "
+"in plain text. It was designed primarily for folk and traditional tunes of "
+"Western European origin."
+msgstr ""
+
+#: ../userguide/abc_import.md:10
+msgid ""
+"In this dialog there are two tabs. In the first you can set some parameters "
+"for the abc2ly import. In the second you can set some actions on the "
+"imported LilyPond source code."
+msgstr ""
+
+#: ../userguide/abc_import.md:14 ../userguide/musicxml_import.md:10
+#: ../userguide/midi_import.md:10
+msgid ""
+"Your settings in both tabs are remembered until the next time you use this "
+"dialog."
+msgstr ""
+
+#: ../userguide/abc_import.md:16
+msgid "The abc2ly tab"
+msgstr ""
+
+#: ../userguide/abc_import.md:18 ../userguide/musicxml_import.md:14
+#: ../userguide/midi_import.md:14
+msgid "In this tab you have the following options:"
+msgstr ""
+
+#: ../userguide/abc_import.md:22
+msgid "This option can be used to retain the beaming from the abc notation."
+msgstr ""
+
+#: ../userguide/abc_import.md:24 ../userguide/musicxml_import.md:31
+#: ../userguide/midi_import.md:21
+msgid "You can also change the LilyPond version to use."
+msgstr ""
+
+#. NOTE: markdown formatting
+#: ../userguide/abc_import.md:26
+msgid ""
+"At the bottom you have a text area that mimics the command line text used to "
+"run `abc2ly`. If you are familiar with command line tools in general and "
+"abc2ly in particular you can edit this text directly, otherwise you can just "
+"ignore this."
+msgstr ""
+
+#. NOTE: markdown formatting
+#: ../userguide/abc_import.md:32 ../userguide/musicxml_import.md:39
+#: ../userguide/midi_import.md:29
+msgid "The *after import* tab"
+msgstr ""
+
+#. NOTE: markdown formatting
+#: ../userguide/abc_import.md:34
+msgid ""
+"After `abc2ly` is run and the new ly-file is created you can set Frescobaldi "
+"to automatically do some adjustments on the new file."
+msgstr ""
+
+#: ../userguide/abc_import.md:37 ../userguide/musicxml_import.md:44
+#: ../userguide/midi_import.md:34
+msgid "Reformat source:"
+msgstr ""
+
+#: ../userguide/abc_import.md:38 ../userguide/musicxml_import.md:45
+#: ../userguide/midi_import.md:35
+msgid ""
+"the code is reformatted. (This is identical to running Tools -> Format.)"
+msgstr ""
+
+#: ../userguide/abc_import.md:41 ../userguide/musicxml_import.md:48
+#: ../userguide/midi_import.md:38
+msgid "Trim durations (Make implicit per line):"
+msgstr ""
+
+#: ../userguide/abc_import.md:42 ../userguide/musicxml_import.md:49
+#: ../userguide/midi_import.md:39
+msgid ""
+"repeated time duration on the same line are deleted. (This is identical to "
+"running Tools -> Rhythm -> Make implicit per line.)"
+msgstr ""
+
+#: ../userguide/abc_import.md:45 ../userguide/musicxml_import.md:52
+#: ../userguide/midi_import.md:42
+msgid "Remove fraction duration scaling:"
+msgstr ""
+
+#. NOTE: markdown formatting
+#: ../userguide/abc_import.md:46 ../userguide/musicxml_import.md:53
+#: ../userguide/midi_import.md:43
+msgid ""
+"if single notes, rests or chords are multiplied by a fraction `N/M` by "
+"appending `*N/M` this scaling is removed. (This can be useful to prevent "
+"unwanted scaling to emerge from ill-formatted musicXML-files.)"
+msgstr ""
+
+#: ../userguide/abc_import.md:51 ../userguide/musicxml_import.md:58
+#: ../userguide/midi_import.md:48
+msgid "Engrave directly:"
+msgstr ""
+
+#: ../userguide/abc_import.md:52 ../userguide/musicxml_import.md:59
+#: ../userguide/midi_import.md:49
+msgid ""
+"LilyPond runs directly. (This is identical to running LilyPond -> Engrave "
+"(preview).)"
+msgstr ""
+
+#. NOTE: markdown formatting
+#: ../userguide/experimental_features.md:3
+msgid ""
+"Some features of Frescobaldi are in development for quite some time before "
+"they are considered ready for general use. To be able to take advantage of "
+"those features, knowing their limitations, you can select the option *Enable "
+"Experimental Features*, in the {prefs_general}."
+msgstr ""
+
+#: ../userguide/experimental_features.md:8
+msgid ""
+"In most cases you need to restart Frescobaldi or create a new window (via "
+"{menu_window_new}) to see the new menu options."
+msgstr ""
+
+#: ../userguide/experimental_features.md:11
+msgid "This is the list of experimental features in Frescobaldi:"
+msgstr ""
+
+#: ../userguide/experimental_features.md:13
+msgid "{export_audio} Export audio (converts MIDI to WAV)"
+msgstr ""
+
+#: ../userguide/experimental_features.md:14
+msgid ""
+"{export_musicxml} Convert LilyPond source to MusicXML (without using "
+"LilyPond)"
+msgstr ""
+
+#: ../userguide/experimental_features.md:15
+msgid "{object_editor} Edit properties of objects in LilyPond output"
+msgstr ""
+
+#: ../userguide/experimental_features.md:16
+msgid "Editing items in the SVG view"
+msgstr ""
+
+#: ../userguide/pitch.md:1
+msgid "Pitch Manipulation"
+msgstr ""
+
+#: ../userguide/pitch.md:4
+msgid ""
+"Frescobaldi offers the following pitch-manipulating functions, all in the "
+"menu {menu}:"
+msgstr ""
+
+#: ../userguide/pitch.md:7
+msgid "Pitch language"
+msgstr ""
+
+#: ../userguide/pitch.md:8
+msgid "This translates pitch names in the whole document or a selection."
+msgstr ""
+
+#: ../userguide/pitch.md:10
+msgid "Convert relative music to absolute"
+msgstr ""
+
+#. NOTE: markdown formatting
+#: ../userguide/pitch.md:11
+msgid ""
+"This converts all `\\relative` music parts to absolute pitch names. It "
+"removes, but honours, octave checks."
+msgstr ""
+
+#: ../userguide/pitch.md:14
+msgid "Convert absolute music to relative"
+msgstr ""
+
+#. NOTE: markdown formatting
+#: ../userguide/pitch.md:15
+msgid ""
+"Checks all toplevel music expressions, changing them into `\\relative` mode "
+"as soon as the expression contains a pitch. If you want to make separate sub-"
+"expressions relative, it may be necessary to select music from the first "
+"expression, leaving out higher-level opening braces."
+msgstr ""
+
+#: ../userguide/prefs_lilydoc.md:3
+msgid ""
+"Here you can add local paths or URLs pointing to LilyPond documentation."
+msgstr ""
+
+#: ../userguide/prefs_lilydoc.md:5
+msgid "Local path"
+msgstr ""
+
+#. NOTE: markdown formatting
+#: ../userguide/prefs_lilydoc.md:7
+msgid ""
+"A local path should point to the directory where either the `Documentation` "
+"directory lives, or the whole `share/doc/lilypond/html/offline-root` path."
+msgstr ""
+
+#: ../userguide/prefs_lilydoc.md:10
+msgid ""
+"If those can't be found, documentation is looked for in all subdirectories "
+"of the given path, one level deep. This makes it possible to put multiple "
+"versions of LilyPond documentation in different subdirectories and have "
+"Frescobaldi automatically find them."
+msgstr ""
+
+#: ../userguide/prefs_lilydoc.md:15
+msgid "Remote URL"
+msgstr ""
+
+#: ../userguide/prefs_lilydoc.md:17
+msgid ""
+"If you don't want to manage the LilyPond documentation locally on your "
+"computer, you can add an URL to the LilyPond website.  The URL should have "
+"the following format:"
+msgstr ""
+
+#: ../userguide/prefs_lilydoc.md:21
+msgid "http://www.lilypond.org/doc/VERSION/"
+msgstr ""
+
+#. NOTE: markdown formatting
+#: ../userguide/prefs_lilydoc.md:23
+msgid ""
+"where *VERSION* can be either a specific release number or the latest stable "
+"or development release, as in the following examples:"
+msgstr ""
+
+#: ../userguide/prefs_lilydoc.md:26
+msgid ""
+"http://www.lilypond.org/doc/v2.18/ http://www.lilypond.org/doc/v2.19/ http://"
+"www.lilypond.org/doc/stable/ http://www.lilypond.org/doc/development/"
+msgstr ""
+
+#: ../userguide/indent_format.md:1
+msgid "Indentation and Formatting"
+msgstr ""
+
+#. NOTE: markdown formatting
+#: ../userguide/indent_format.md:3
+msgid ""
+"By default, Frescobaldi will automatically indent two spaces after "
+"characters such as `{` and `<<`. This is in accordance with the indenting "
+"the LilyPond documentation uses."
+msgstr ""
+
+#. NOTE: markdown formatting
+#: ../userguide/indent_format.md:7
+msgid ""
+"You can change the indenting behaviour by using [docvars document "
+"variables]. In the following example, Frescobaldi will use 4 spaces for "
+"indent."
+msgstr ""
+
+#. NOTE: markdown formatting
+#: ../userguide/indent_format.md:17
+msgid ""
+"You can also change the default behaviour of Frescobaldi in the "
+"[prefs_editor editor preferences]."
+msgstr ""
+
+#: ../userguide/indent_format.md:20
+msgid ""
+"Besides indenting, Frescobaldi is also able to align indented lines with "
+"other characters on the previous line, after the character that starts the "
+"indent. Consider the following example:"
+msgstr ""
+
+#: ../userguide/indent_format.md:32
+msgid ""
+"The line {example} aligns itself with the preceding construct, regardless of "
+"the indent-with currently in use."
+msgstr ""
+
+#: ../userguide/toc.md:1
+msgid "Table of Contents"
+msgstr ""
+
+#: ../userguide/midi_synth.md:1
+msgid "Playing a MIDI file does not work"
+msgstr ""
+
+#: ../userguide/midi_synth.md:3
+msgid ""
+"The built-in MIDI player needs an external synthesizer to make the MIDI "
+"audible, otherwise it will play the file silently, only showing the \"No "
+"Output Found!\" message."
+msgstr ""
+
+#: ../userguide/midi_synth.md:7
+msgid ""
+"So make sure either a software synthesizer like TiMidity or FluidSynth is "
+"running (preferably at bootup or session login), or you have an external "
+"MIDI synthesizer connected to your computer."
+msgstr ""
+
+#: ../userguide/midi_synth.md:11
+msgid ""
+"In the {midi_prefs} you can configure which MIDI port you want to use for "
+"playing the MIDI files."
+msgstr ""
+
+#: ../userguide/import_all.md:1
+msgid "(Generic) Import"
+msgstr ""
+
+#: ../userguide/import_all.md:3
+msgid ""
+"Using {menu_import}, you can import any file that is compatible with the "
+"LilyPond import tools (musicxml2ly, midi2ly and abc2ly). For each tool and "
+"dialog see {musicxml}, {midi} and {abc}."
+msgstr ""
+
+#. NOTE: markdown formatting
+#: ../userguide/import_all.md:7
+msgid ""
+"*Note that the specific importer is determined with the help of the file "
+"extension (.xml, .mxl, .midi, .mid or .abc) and without that the importer "
+"will fail. If you get a file type error use the specific importer directly "
+"from the menu.*"
+msgstr ""
+
+#: ../userguide/prefs_fontscolors.md:3
+msgid ""
+"Here you can set the editor font (a monospace font is recommended) and all "
+"colors."
+msgstr ""
+
+#: ../userguide/prefs_fontscolors.md:6
+msgid ""
+"The first item lets you set the colors for the text editor background, "
+"foreground, selection background, the current line, line markings, the paper "
+"color in the Music View, etcetera."
+msgstr ""
+
+#: ../userguide/prefs_fontscolors.md:10
+msgid ""
+"The second item lets you set color and other attributes of the general "
+"highlighting styles, e.g. keyword, variable, value, comment, etcetera."
+msgstr ""
+
+#: ../userguide/prefs_fontscolors.md:13
+msgid ""
+"The other items contain the types of text the syntax highlighter recognizes "
+"for every particular document type Frescobaldi supports. Some of these types "
+"inherit a general style. It is possible to set the attributes bold, italic, "
+"underline and the foreground, background and underline color."
+msgstr ""
+
+#: ../userguide/history.md:1
+msgid "History of Frescobaldi"
+msgstr ""
+
+#: ../userguide/history.md:3
+msgid ""
+"Frescobaldi has its roots in LilyKDE, which was a plugin for KDE3's editor "
+"Kate. LilyKDE was written in Python and released in 2007 on Christmas."
+msgstr ""
+
+#: ../userguide/history.md:6
+msgid ""
+"When KDE developed version 4, it was not immediately possible to make Kate "
+"plugins in Python. So LilyKDE became a standalone application, wrapping the "
+"Kate texteditor part, and was renamed to Frescobaldi. It still used the "
+"Okular KDE part to display PDF documents. Frescobaldi 0.7 was the first "
+"public release, on Christmas 2008. On Christmas 2009 version 1.0.0 was "
+"released and on Christmas 2010 version 1.2.0."
+msgstr ""
+
+#: ../userguide/history.md:13
+msgid ""
+"At that time it was decided to move away from the KDE4 libraries and just "
+"use Python and Qt4 which are easily available on all major computing "
+"platforms. Frescobaldi 2.0 is a complete rewrite from scratch. Its release "
+"date is targeted at Christmas 2011."
+msgstr ""
+
+#: ../userguide/404.md:1
+msgid "Not Found"
+msgstr ""
+
+#: ../userguide/404.md:3
+msgid "Cannot load the requested userguide resource {userguide_page}."
+msgstr ""
+
+#. NOTE: markdown formatting
+#: ../userguide/musicxml_import.md:3
+msgid ""
+"Using {menu_import}, you can import a Music XML file using the command line "
+"tool `musicxml2ly` from the LilyPond package."
+msgstr ""
+
+#: ../userguide/musicxml_import.md:6
+msgid ""
+"In this dialog there are two tabs. In the first you can set some parameters "
+"for the musicxml2ly import. In the second you can set some actions on the "
+"imported LilyPond source code."
+msgstr ""
+
+#: ../userguide/musicxml_import.md:12
+msgid "The musicxml2ly tab"
+msgstr ""
+
+#: ../userguide/musicxml_import.md:23
+msgid ""
+"The first four options are score elements you can retrieve from the musicXML-"
+"file if they are present and if you prefer not to use LilyPond's automatic "
+"handling of these elements."
+msgstr ""
+
+#: ../userguide/musicxml_import.md:27
+msgid ""
+"The next two options can be used if you prefer to have the source code in "
+"absolute mode or if you prefer a different pitch name language than the "
+"default."
+msgstr ""
+
+#. NOTE: markdown formatting
+#: ../userguide/musicxml_import.md:33
+msgid ""
+"At the bottom you have a text area that mimics the command line text used to "
+"run `musicxml2ly`. If you are familiar with command line tools in general "
+"and musicxml2ly in particular you can edit this text directly, otherwise you "
+"can just ignore this."
+msgstr ""
+
+#. NOTE: markdown formatting
+#: ../userguide/musicxml_import.md:41
+msgid ""
+"After `musicxml2ly` is run and the new ly-file is created you can set "
+"Frescobaldi to automatically do some adjustments on the new file."
 msgstr ""
 
 #: ../userguide/transpose.md:3
@@ -7932,6 +8290,60 @@
 msgid ""
 "The transpose function can transpose both relative and absolute music, "
 "correctly handling key signatures, chordmode and octave checks."
+msgstr ""
+
+#: ../userguide/midi_import.md:1
+msgid "Import Midi"
+msgstr ""
+
+#. NOTE: markdown formatting
+#: ../userguide/midi_import.md:3
+msgid ""
+"Using {menu_import}, you can import a Midi file using the command line tool "
+"`midi2ly` from the LilyPond package."
+msgstr ""
+
+#: ../userguide/midi_import.md:6
+msgid ""
+"In this dialog there are two tabs. In the first you can set some parameters "
+"for the midi2ly import. In the second you can set some actions on the "
+"imported LilyPond source code."
+msgstr ""
+
+#: ../userguide/midi_import.md:12
+msgid "The midi2ly tab"
+msgstr ""
+
+#: ../userguide/midi_import.md:18
+msgid ""
+"This option can be used if you prefer to have the source code in absolute "
+"mode."
+msgstr ""
+
+#. NOTE: markdown formatting
+#: ../userguide/midi_import.md:23
+msgid ""
+"At the bottom you have a text area that mimics the command line text used to "
+"run `midi2ly`. If you are familiar with command line tools in general and "
+"midi2ly in particular you can edit this text directly, otherwise you can "
+"just ignore this."
+msgstr ""
+
+#. NOTE: markdown formatting
+#: ../userguide/midi_import.md:31
+msgid ""
+"After `midi2ly` is run and the new ly-file is created you can set "
+"Frescobaldi to automatically do some adjustments on the new file."
+msgstr ""
+
+#: ../userguide/troubleshooting.md:1
+msgid "Troubleshooting"
+msgstr ""
+
+#: ../userguide/troubleshooting.md:3
+msgid ""
+"Sometimes things don't go the way you would expect; this section may give "
+"some solutions."
 msgstr ""
 
 #: ../userguide/musicview.md:1
@@ -8001,91 +8413,6 @@
 "application."
 msgstr ""
 
-#: ../userguide/musicview_editinplace.md:3
-msgid "In this dialog you can edit one line of the text document."
-msgstr ""
-
-#: ../userguide/musicview_editinplace.md:5
-msgid ""
-"Click OK or press {key_editinplace} to place the modified text in the "
-"document."
-msgstr ""
-
-#. NOTE: markdown formatting
-#: ../userguide/musicview_editinplace.md:7
-msgid ""
-"You can open the *Edit in Place* dialog by Shift-clicking a clickable object "
-"in the Music View or by right-clicking the object and selecting "
-"{menu_editinplace}."
-msgstr ""
-
-#: ../userguide/creating.md:1
-msgid "Creating new files"
-msgstr ""
-
-#: ../userguide/creating.md:3
-msgid "New document"
-msgstr ""
-
-#: ../userguide/creating.md:5
-msgid ""
-"By default, Frescobaldi always creates one empty document, where you can "
-"start right away with typing LilyPond music."
-msgstr ""
-
-#: ../userguide/creating.md:8
-msgid ""
-"It is recommended to always include the LilyPond version you plan to use for "
-"the document at the top of the file. This way, you can always recognize "
-"which LilyPond version you need to use to compile the document. LilyPond "
-"evolves quite fast, so although efforts are undertaken to not change the "
-"basic syntax, lots of new features and reorganisations of the LilyPond code "
-"sometimes make small changes to the language necessary."
-msgstr ""
-
-#: ../userguide/creating.md:15
-msgid ""
-"You can type {key} to insert the LilyPond version you have set as default in "
-"the document."
-msgstr ""
-
-#: ../userguide/creating.md:18
-msgid ""
-"If you want the version always written in any new document you create, you "
-"can enable that in the {preferences}. It is even possible to specify any "
-"template as the default one."
-msgstr ""
-
-#: ../userguide/creating.md:22
-msgid "New from template"
-msgstr ""
-
-#: ../userguide/creating.md:24
-msgid "You can also select {menu} and select a template there."
-msgstr ""
-
-#. NOTE: markdown formatting
-#: ../userguide/creating.md:26
-msgid "A template is simply a snippet that has the `template` variable set."
-msgstr ""
-
-#: ../userguide/creating.md:28
-msgid ""
-"You can define templates by creating them and then choosing "
-"{save_as_template}. You can edit already defined templates using the command "
-"{manage_templates}."
-msgstr ""
-
-#: ../userguide/creating.md:31
-msgid "Using the Score Wizard"
-msgstr ""
-
-#. NOTE: markdown formatting
-#: ../userguide/creating.md:33
-msgid ""
-"A third way to create a new document is to use the [scorewiz Score Wizard]."
-msgstr ""
-
 #: ../userguide/create_midi.md:1
 msgid "How to generate a MIDI file?"
 msgstr ""
@@ -8098,1113 +8425,11 @@
 "to it."
 msgstr ""
 
-#: ../userguide/create_midi.md:7 ../userguide/var_output.md:12
-msgid "For example:"
-msgstr ""
-
 #. NOTE: markdown formatting
 #: ../userguide/create_midi.md:23
 msgid ""
 "If you omit the `\\layout` block, no PDF file will be generated, only a MIDI "
 "file."
-msgstr ""
-
-#: ../userguide/midi_synth.md:1
-msgid "Playing a MIDI file does not work"
-msgstr ""
-
-#: ../userguide/midi_synth.md:3
-msgid ""
-"The built-in MIDI player needs an external synthesizer to make the MIDI "
-"audible, otherwise it will play the file silently, only showing the \"No "
-"Output Found!\" message."
-msgstr ""
-
-#: ../userguide/midi_synth.md:7
-msgid ""
-"So make sure either a software synthesizer like TiMidity or FluidSynth is "
-"running (preferably at bootup or session login), or you have an external "
-"MIDI synthesizer connected to your computer."
-msgstr ""
-
-#: ../userguide/midi_synth.md:11
-msgid ""
-"In the {midi_prefs} you can configure which MIDI port you want to use for "
-"playing the MIDI files."
-msgstr ""
-
-#: ../userguide/snippet_python.md:1
-msgid "Python Snippets"
-msgstr ""
-
-#. NOTE: markdown formatting
-#: ../userguide/snippet_python.md:3
-msgid ""
-"Python snippets can read and should set the variable `text`. The variable "
-"`text` contains the currently selected text (which may be an empty string)."
-msgstr ""
-
-#. NOTE: markdown formatting
-#: ../userguide/snippet_python.md:7
-msgid "You may set `text` to a string or a list of strings."
-msgstr ""
-
-#: ../userguide/snippet_python.md:9
-msgid "Other variables that may be referenced:"
-msgstr ""
-
-#: ../userguide/snippet_python.md:12
-msgid "A list of strings describing the type of text the cursor is at."
-msgstr ""
-
-#: ../userguide/snippet_python.md:15
-msgid ""
-"The current QTextCursor, giving access to the document. Don't change the "
-"document through the cursor, however."
-msgstr ""
-
-#. NOTE: markdown formatting
-#: ../userguide/snippet_python.md:19
-msgid ""
-"When setting `text` to a list instead of a string, you can use this value to "
-"specify the place the text cursor will be placed after inserting the snippet."
-msgstr ""
-
-#. NOTE: markdown formatting
-#: ../userguide/snippet_python.md:23
-msgid ""
-"When setting `text` to a list instead of a string, this value can be used "
-"together with `CURSOR` to select text when inserting the string parts of the "
-"list."
-msgstr ""
-
-#. NOTE: markdown formatting
-#: ../userguide/snippet_python.md:28
-msgid ""
-"When you define a function with this name, it is called without arguments, "
-"instead of inserting the text from the `text` variable. In this case you may "
-"alter the document through the `cursor`."
-msgstr ""
-
-#: ../userguide/nomusic.md:1
-msgid "After engraving a score, the Music View does not show the music"
-msgstr ""
-
-#. NOTE: markdown formatting
-#: ../userguide/nomusic.md:3
-msgid "Does the `\\score` block have a layout section?"
-msgstr ""
-
-#. NOTE: markdown formatting
-#: ../userguide/nomusic.md:5
-msgid ""
-"If a `\\score` block has a `\\midi` section but no `\\layout` section, no "
-"PDF output is generated."
-msgstr ""
-
-#: ../userguide/nomusic.md:8
-msgid "Do you use an exotic way to specify the output filename?"
-msgstr ""
-
-#. NOTE: markdown formatting
-#: ../userguide/nomusic.md:10
-msgid ""
-"Frescobaldi is able to determine the output file names by looking at the "
-"document's filename and the various LilyPond commands that specify the "
-"output filename or -suffix. Frescobaldi even searches `\\include` files for "
-"commands like `\\bookOutputName` and `\\bookOutputSuffix`."
-msgstr ""
-
-#. NOTE: markdown formatting
-#: ../userguide/nomusic.md:16
-msgid ""
-"But if you use more complicated Scheme code in your document to specify the "
-"output filenames, Frescobaldi may not be able to correctly determine those "
-"filenames. In that case you can override the base name(s) using the "
-"[var_output `output`] document variable."
-msgstr ""
-
-#: ../userguide/engrave_layout_configure.md:1
-msgid "Configuring the Layout Control options"
-msgstr ""
-
-#: ../userguide/engrave_layout_configure.md:3
-msgid ""
-"The appearance of the individual Layout Control modes is defined through the "
-"use of configuration variables."
-msgstr ""
-
-#: ../userguide/engrave_layout_configure.md:6
-msgid ""
-"Depending on the implementation the mode you may modify its appearance by "
-"redefining these variables in your input files."
-msgstr ""
-
-#. NOTE: markdown formatting
-#: ../userguide/engrave_layout_configure.md:9
-msgid ""
-"But if you are interested in a more general solution you can make use of the "
-"\"Custom file\" mode. As this custom file is read in before the different "
-"layout control modes you can use it to define any of the variables *before* "
-"the layout control modes are parsed."
-msgstr ""
-
-#: ../userguide/engrave_layout_configure.md:15
-msgid "The modes use the following configuration variables:"
-msgstr ""
-
-#: ../userguide/engrave_layout_configure.md:19
-#: ../userguide/engrave_layout_configure.md:37
-#: ../userguide/engrave_layout_configure.md:54
-#: ../userguide/engrave_layout_configure.md:69
-msgid "These variables can be redefined in input files:"
-msgstr ""
-
-#: ../userguide/engrave_layout_configure.md:28
-msgid "These variables currently can't be redefined in input files."
-msgstr ""
-
-#: ../userguide/engrave_layout_configure.md:43
-msgid ""
-"Defines for which grobs the explicit direction through operators is "
-"monitored. By default all grobs are watched, but alternatively one can "
-"provide a list of grobs such as e.g."
-msgstr ""
-
-#: ../userguide/engrave_layout_configure.md:59
-msgid ""
-"Defines for which grobs the anchor points will be displayed. By default all "
-"grobs are watched, but alternatively one can provide a list of grobs such as "
-"e.g."
-msgstr ""
-
-#: ../userguide/engrave_layout_configure.md:74
-msgid ""
-"Defines for which grobs the names will be displayed. By default all grobs "
-"are watched, but alternatively one can provide a list of grobs such as e.g."
-msgstr ""
-
-#: ../userguide/engrave_layout_configure.md:82
-msgid ""
-"The remaining modes are built-in to LilyPond and don't have any "
-"configuration options."
-msgstr ""
-
-#: ../userguide/contributing.md:1
-msgid "Contributing"
-msgstr ""
-
-#. NOTE: markdown formatting
-#: ../userguide/contributing.md:3
-msgid ""
-"Frescobaldi is a [http://www.gnu.org/philosophy/free-sw.html Free Software] "
-"project to create a user friendly LilyPond music score editor. The goal is "
-"to make Frescobaldi available on all major platforms."
-msgstr ""
-
-#: ../userguide/contributing.md:7
-msgid ""
-"Frescobaldi is developed in a public GitHub repository at {url}. There you "
-"can browse or checkout the source code and report bugs and wishes."
-msgstr ""
-
-#. NOTE: markdown formatting
-#: ../userguide/contributing.md:10
-msgid ""
-"You can contribute by simply using Frescobaldi and reporting bugs and "
-"suggestions. Translations are also very welcome. How to create new "
-"translations is described in the file `README-translations` in the source "
-"distribution of Frescobaldi. If you want to add functionality you can find "
-"information about the source code structure in the file `README-development`."
-msgstr ""
-
-#: ../userguide/mode_shift.md:1
-msgid "Mode shift"
-msgstr ""
-
-#: ../userguide/mode_shift.md:3
-msgid ""
-"Use the mode shifter to change all or selected notes to a specified mode or "
-"scale. Any note that is divergent will be adjusted to fit inside the given "
-"mode/scale."
-msgstr ""
-
-#: ../userguide/mode_shift.md:6
-msgid ""
-"In the dialog enter the key (root/tonic pitch) as a note name in your "
-"preferred language. And choose the mode/scale in the dropdown list."
-msgstr ""
-
-#. NOTE: markdown formatting
-#: ../userguide/mode_shift.md:9
-msgid ""
-"*Note that unlike the modal transposer all pitches will be shifted to the "
-"chosen scale regardless of which mode they possibly belonged to originally.*"
-msgstr ""
-
-#. NOTE: markdown formatting
-#: ../userguide/mode_shift.md:12
-msgid ""
-"*Note also that when using modes with less than seven scale steps (e. g. "
-"hexatonic and pentatonic modes) the mode shift can lead to double notes.*"
-msgstr ""
-
-#: ../userguide/musicxml_export.md:1
-msgid "Export Music XML"
-msgstr ""
-
-#: ../userguide/musicxml_export.md:3
-msgid "Convert LilyPond source to MusicXML (without using LilyPond)."
-msgstr ""
-
-#: ../userguide/musicxml_export.md:5
-msgid "You can use the MusicXML-file to export to other applications."
-msgstr ""
-
-#: ../userguide/musicxml_export.md:7
-msgid "This feature is currently experimental, see {experimental}."
-msgstr ""
-
-#: ../userguide/toc.md:1
-msgid "Table of Contents"
-msgstr ""
-
-#: ../userguide/rhythm.md:1
-msgid "Rhythm manipulation"
-msgstr ""
-
-#: ../userguide/rhythm.md:3
-msgid ""
-"The rhythm functions of Frescobaldi alter the durations written after notes, "
-"chords, rests, etcetera. Using those functions, all in menu {menu}, it is "
-"possible to double or halve the length of notes, to add or remove dots and "
-"to remove scaling factors."
-msgstr ""
-
-#: ../userguide/rhythm.md:8
-msgid ""
-"Also it is possible to change the way rhythm is specified: for every note "
-"(explicit), or only when the duration changes (implicit). Some users may "
-"prefer the option implicit per line, which always specifies the duration for "
-"the first note, chord or rest on a line."
-msgstr ""
-
-#: ../userguide/rhythm.md:13
-msgid ""
-"The last three menu commands can copy, paste or apply a rhythm that is "
-"entered in a dialog."
-msgstr ""
-
-#: ../userguide/rhythm.md:16
-msgid ""
-"In the \"Apply Rhythm\" dialog you can enter a series of durations, e.g.:"
-msgstr ""
-
-#: ../userguide/rhythm.md:22
-msgid "which will then, repetitively, be applied to a selection of notes."
-msgstr ""
-
-#: ../userguide/git.md:1
-msgid "Git"
-msgstr ""
-
-#: ../userguide/troubleshooting.md:1
-msgid "Troubleshooting"
-msgstr ""
-
-#: ../userguide/troubleshooting.md:3
-msgid ""
-"Sometimes things don't go the way you would expect; this section may give "
-"some solutions."
-msgstr ""
-
-#: ../userguide/sessions.md:1
-msgid "Sessions"
-msgstr ""
-
-#: ../userguide/sessions.md:3
-msgid ""
-"A session is basically a list of open files. At any time you can choose "
-"{menu_session_save} or {menu_session_new} and save the current list of open "
-"files to a named session."
-msgstr ""
-
-#: ../userguide/sessions.md:7
-msgid ""
-"When you switch sessions, all current documents are closed first and then "
-"the documents of the other session are opened."
-msgstr ""
-
-#: ../userguide/sessions.md:10
-msgid ""
-"Inside the session properties dialog, you can specify a default directory "
-"for the session. You can also choose whether to always save the list of open "
-"documents to that session, or to only save on creation (or via "
-"{menu_session_save}). This can be useful if you want to keep the list of "
-"documents in session the same, even if you open or close documents while "
-"working."
-msgstr ""
-
-#: ../userguide/sessions.md:17
-msgid ""
-"Another way of backing up the state of the session is to use the import and "
-"export functionality in the session manager ({menu_session_manage}). In the "
-"session manager you can also add, edit or remove a session."
-msgstr ""
-
-#. NOTE: markdown formatting
-#: ../userguide/prefs_shortcuts.md:3
-msgid ""
-"Here you can add keyboard shortcuts to all commands available. Also the "
-"[snippets Snippets] or [quickinsert Quick-Insert] buttons that have keyboard "
-"shortcuts are listed here."
-msgstr ""
-
-#: ../userguide/prefs_shortcuts.md:7
-msgid ""
-"To change a keyboard shortcut, highlight an action in the list and click the "
-"Edit button, or double-click an action. In the dialog that appears, you can "
-"enter up to four shortcuts for the action by clicking the button and typing "
-"the shortcut."
-msgstr ""
-
-#: ../userguide/prefs_shortcuts.md:12 ../userguide/prefs_fontscolors.md:18
-msgid "You can define a new scheme by using the New button."
-msgstr ""
-
-#: ../userguide/snippet_editor.md:1
-msgid "Snippet Editor"
-msgstr ""
-
-#: ../userguide/snippet_editor.md:3
-msgid "Here you can edit the text of the snippet."
-msgstr ""
-
-#. NOTE: markdown formatting
-#: ../userguide/snippet_editor.md:5
-msgid ""
-"If you start the first line(s) with '`-*- `' (note the space), the remainder "
-"of that line(s) defines variables like `name: value;` or simply `name;` "
-"which influence the behaviour of the snippet."
-msgstr ""
-
-#: ../userguide/snippet_editor.md:9
-msgid "The following variables can be used:"
-msgstr ""
-
-#: ../userguide/snippet_editor.md:12
-msgid "Place the snippet in the insert menu, grouped by the (optional) value."
-msgstr ""
-
-#: ../userguide/snippet_editor.md:15
-msgid ""
-"Place the snippet in the menu {file_new_from_template}, grouped by the "
-"(optional) value. When triggered via the menu, the snippet is inserted into "
-"a new document."
-msgstr ""
-
-#: ../userguide/snippet_editor.md:20
-msgid "The mnemonic to type to select the snippet."
-msgstr ""
-
-#: ../userguide/snippet_editor.md:23
-msgid "Do not auto-indent the snippet after inserting."
-msgstr ""
-
-#: ../userguide/snippet_editor.md:26
-msgid "The icon to show in menu and snippet list."
-msgstr ""
-
-#: ../userguide/snippet_editor.md:29
-msgid ""
-"The symbol to show in menu and snippet list. Symbols are icons that use the "
-"default text color and can be found in {directory}."
-msgstr ""
-
-#: ../userguide/snippet_editor.md:33
-msgid "Execute the snippet as a Python script. See {link}."
-msgstr ""
-
-#: ../userguide/snippet_editor.md:36
-msgid "One of more of the following words (separated with spaces or commas):"
-msgstr ""
-
-#: ../userguide/snippet_editor.md:36
-msgid "Requires text to be selected."
-msgstr ""
-
-#: ../userguide/snippet_editor.md:36
-msgid "Adjusts the selection to not include starting and trailing whitespace."
-msgstr ""
-
-#: ../userguide/snippet_editor.md:36
-msgid "Selects all inserted text."
-msgstr ""
-
-#. NOTE: markdown formatting
-#: ../userguide/snippet_editor.md:42
-msgid ""
-"The other lines of the snippet define the text to be inserted in the editor. "
-"Here, you can insert variables prefixed with a `$`. A double `$` will be "
-"replaced with a single one. The following variables are recognized:"
-msgstr ""
-
-#. NOTE: markdown formatting
-#: ../userguide/var_output.md:1
-msgid "The `output` document variable"
-msgstr ""
-
-#: ../userguide/var_output.md:3
-msgid ""
-"Setting this variable suppresses the automatic output file name "
-"determination and makes Frescobaldi look for output documents (PDF, MIDI, "
-"etc.) with the specified basename, or comma-separated list of names."
-msgstr ""
-
-#: ../userguide/var_output.md:7
-msgid ""
-"If a name ends with a directory separator, output files are looked for in "
-"the specified directory."
-msgstr ""
-
-#: ../userguide/var_output.md:10
-msgid "All names are relative to the document's filename."
-msgstr ""
-
-#. NOTE: markdown formatting
-#: ../userguide/var_output.md:27
-msgid ""
-"You can set this variable if the automatic output file name determination "
-"would be time-consuming (as Frescobaldi parses the document and all the "
-"documents it includes, searching for the LilyPond commands that specify the "
-"output name, such as `\\bookOutputName`, etc); or when the automatic output "
-"file name determination does not work due to complicated LilyPond code."
-msgstr ""
-
-#: ../userguide/managing.md:1
-msgid "Managing Files"
-msgstr ""
-
-#: ../userguide/prefs_lilydoc.md:3
-msgid ""
-"Here you can add local paths or URLs pointing to LilyPond documentation."
-msgstr ""
-
-#: ../userguide/prefs_lilydoc.md:5
-msgid "Local path"
-msgstr ""
-
-#. NOTE: markdown formatting
-#: ../userguide/prefs_lilydoc.md:7
-msgid ""
-"A local path should point to the directory where either the `Documentation` "
-"directory lives, or the whole `share/doc/lilypond/html/offline-root` path."
-msgstr ""
-
-#: ../userguide/prefs_lilydoc.md:10
-msgid ""
-"If those can't be found, documentation is looked for in all subdirectories "
-"of the given path, one level deep. This makes it possible to put multiple "
-"versions of LilyPond documentation in different subdirectories and have "
-"Frescobaldi automatically find them."
-msgstr ""
-
-#: ../userguide/prefs_lilydoc.md:15
-msgid "Remote URL"
-msgstr ""
-
-#: ../userguide/prefs_lilydoc.md:17
-msgid ""
-"If you don't want to manage the LilyPond documentation locally on your "
-"computer, you can add an URL to the LilyPond website.  The URL should have "
-"the following format:"
-msgstr ""
-
-#: ../userguide/prefs_lilydoc.md:21
-msgid "http://www.lilypond.org/doc/VERSION/"
-msgstr ""
-
-#. NOTE: markdown formatting
-#: ../userguide/prefs_lilydoc.md:23
-msgid ""
-"where *VERSION* can be either a specific release number or the latest stable "
-"or development release, as in the following examples:"
-msgstr ""
-
-#: ../userguide/prefs_lilydoc.md:26
-msgid ""
-"http://www.lilypond.org/doc/v2.18/ http://www.lilypond.org/doc/v2.19/ http://"
-"www.lilypond.org/doc/stable/ http://www.lilypond.org/doc/development/"
-msgstr ""
-
-#: ../userguide/outline_configure.md:1
-msgid "Configuring the Outline View"
-msgstr ""
-
-#: ../userguide/outline_configure.md:3
-msgid ""
-"The document outline view is created by looking for certain expressions in "
-"the document text."
-msgstr ""
-
-#: ../userguide/outline_configure.md:6
-msgid ""
-"You can specify what to search for by entering a list of regular expressions."
-msgstr ""
-
-#. NOTE: markdown formatting
-#: ../userguide/outline_configure.md:8
-msgid ""
-"In those expressions, `^` matches at the beginning of every line, and `$` "
-"matches at the end of a line."
-msgstr ""
-
-#: ../userguide/outline_configure.md:11
-msgid ""
-"Normally when an expressions matches text, the whole match is displayed as "
-"an item in the outline."
-msgstr ""
-
-#: ../userguide/outline_configure.md:14
-msgid "You can also use named groups, with the {code} named group syntax."
-msgstr ""
-
-#. NOTE: markdown formatting
-#: ../userguide/outline_configure.md:16
-msgid ""
-"You can use the name `text` or `title`. In that case, only the named part of "
-"a match is displayed. If the `title` name is used, it is displayed in a bold "
-"font."
-msgstr ""
-
-#: ../userguide/outline_configure.md:20
-msgid "For more information about regular expressions, see {link}."
-msgstr ""
-
-#. NOTE: markdown formatting
-#: ../userguide/prefs_paths.md:3
-msgid ""
-"Here, directories can be added that contain `hyph_*.dic` files, where the "
-"`*` stands for different language codes."
-msgstr ""
-
-#: ../userguide/prefs_paths.md:6
-msgid ""
-"These hyphenation dictionaries are used by Frescobaldi to break lyrics text "
-"into syllables."
-msgstr ""
-
-#: ../userguide/about.md:1
-msgid "About Frescobaldi"
-msgstr ""
-
-#. NOTE: markdown formatting
-#: ../userguide/about.md:3
-msgid ""
-"Frescobaldi is named after [http://en.wikipedia.org/wiki/"
-"Girolamo_Frescobaldi Girolamo Frescobaldi (1583-1643)], an Italian organist "
-"and composer."
-msgstr ""
-
-#. NOTE: markdown formatting
-#: ../userguide/about.md:8
-msgid ""
-"Frescobaldi's homepage is at [http://www.frescobaldi.org/] and there is a "
-"mailinglist at [frescobaldi@googlegroups.com] ([http://groups.google.com/"
-"group/frescobaldi more info])."
-msgstr ""
-
-#: ../userguide/intro.md:1
-msgid "Introduction"
-msgstr ""
-
-#. NOTE: markdown formatting
-#: ../userguide/intro.md:3
-msgid ""
-"[http://lilypond.org LilyPond] is a Free Software music engraving program, "
-"producing very high-quality sheet music printouts from fairly simple text "
-"input files. Input files can be created using virtually any text editor, "
-"which LilyPond can then compile and output beautiful engraving, by default "
-"but not restricted to, PDF."
-msgstr ""
-
-#: ../userguide/intro.md:10
-msgid ""
-"Frescobaldi is an application designed to make editing LilyPond music scores "
-"faster and easier. You will still need to learn LilyPond's input language "
-"but if you read the {getting_started} section of this User Guide, you'll "
-"pickup some LilyPond basics to get you started."
-msgstr ""
-
-#. NOTE: markdown formatting
-#: ../userguide/intro.md:15
-msgid ""
-"Once you have grasped the basics, the next step would be to use the LilyPond "
-"Learning Manual from [http://lilypond.org/doc/ LilyPond's excellent online "
-"documentation]."
-msgstr ""
-
-#: ../userguide/export.md:1
-msgid "Exporting files"
-msgstr ""
-
-#: ../userguide/snippets.md:3
-msgid ""
-"With the snippets manager you can store often used pieces of text called "
-"\"snippets\", and easily paste them into the text editor."
-msgstr ""
-
-#: ../userguide/snippets.md:6
-msgid ""
-"The snippets manager can be activated via the menu {menu_snippets} or by "
-"pressing {key_snippets}."
-msgstr ""
-
-#: ../userguide/snippets.md:9
-msgid ""
-"Snippets can be searched by browsing the list or by typing some characters "
-"in the search entry. Snippets can also have keyboard shortcuts applied to "
-"them. Some snippets have a special mnemonic (short name) which you can also "
-"type in the search entry to select the snippet. Pressing the Return key will "
-"then apply the snippet to the text editor and hide the snippets manager."
-msgstr ""
-
-#: ../userguide/snippets.md:16
-msgid ""
-"Add new snippets using {key_add}. Edit the selected snippet with {key_edit}. "
-"Remove selected snippets using {key_delete}. Warning: this cannot be undone!"
-msgstr ""
-
-#: ../userguide/snippets.md:19
-msgid ""
-"Snippets can also be put in the menu (see {link}). And finally, there are "
-"snippets which can include or alter selected text. Some snippets do this by "
-"using special variables, while others are small scripts written in Python."
-msgstr ""
-
-#. NOTE: markdown formatting
-#: ../userguide/prefs_general.md:3
-msgid ""
-"Under *General Preferences*, you can choose in which language Frescobaldi's "
-"user interface is translated, which user interface style you want to use, "
-"and whether you want to use the built-in Tango iconset or to use the system-"
-"wide configured icon set."
-msgstr ""
-
-#: ../userguide/prefs_general.md:8
-msgid ""
-"Language and style take effect immediately, but the new iconset is visible "
-"after Frescobaldi has been restarted."
-msgstr ""
-
-#. NOTE: markdown formatting
-#: ../userguide/prefs_general.md:11
-msgid ""
-"Under *Session to load if Frescobaldi is started without arguments* you can "
-"configure which session to load if Frescobaldi is started without a "
-"filename. You can choose whether to start with one empty document, with the "
-"last used session, or with a specific session. Please note that this only "
-"works when you have explicitly created a session and set it to automatically "
-"add files on save to it. See also {sessions}."
-msgstr ""
-
-#. NOTE: markdown formatting
-#: ../userguide/prefs_general.md:18
-msgid ""
-"Under *When saving documents*, you can choose what to do when a document is "
-"saved, such as remembering the cursor position and marked lines, or leaving "
-"a backup copy of the document (with a `~` appended)."
-msgstr ""
-
-#: ../userguide/prefs_general.md:22
-msgid ""
-"Also, you can specify a default folder in which you keep your LilyPond "
-"documents."
-msgstr ""
-
-#. NOTE: markdown formatting
-#: ../userguide/prefs_general.md:25
-msgid ""
-"Under *Creating new documents*, you can choose what to do when a new "
-"document is created. It can be left empty (the default), the current "
-"LilyPond version can be set to it, or you can choose any of the templates "
-"you defined."
-msgstr ""
-
-#. NOTE: markdown formatting
-#: ../userguide/prefs_general.md:29
-msgid ""
-"Under *Experimental Features*, you can choose whether to enable features "
-"that are in development and are not yet considered complete. See "
-"{experimental}."
-msgstr ""
-
-#. NOTE: markdown formatting
-#: ../userguide/experimental_features.md:3
-msgid ""
-"Some features of Frescobaldi are in development for quite some time before "
-"they are considered ready for general use. To be able to take advantage of "
-"those features, knowing their limitations, you can select the option *Enable "
-"Experimental Features*, in the {prefs_general}."
-msgstr ""
-
-#: ../userguide/experimental_features.md:8
-msgid ""
-"In most cases you need to restart Frescobaldi or create a new window (via "
-"{menu_window_new}) to see the new menu options."
-msgstr ""
-
-#: ../userguide/experimental_features.md:11
-msgid "This is the list of experimental features in Frescobaldi:"
-msgstr ""
-
-#: ../userguide/experimental_features.md:13
-msgid "{export_audio} Export audio (converts MIDI to WAV)"
-msgstr ""
-
-#: ../userguide/experimental_features.md:14
-msgid ""
-"{export_musicxml} Convert LilyPond source to MusicXML (without using "
-"LilyPond)"
-msgstr ""
-
-#: ../userguide/experimental_features.md:15
-msgid "{object_editor} Edit properties of objects in LilyPond output"
-msgstr ""
-
-#: ../userguide/experimental_features.md:16
-msgid "Editing items in the SVG view"
-msgstr ""
-
-#: ../userguide/engrave_publish.md:1
-msgid "Publish mode"
-msgstr ""
-
-#: ../userguide/engrave_publish.md:3
-msgid ""
-"When engraving a score in Publication mode ({key_engrave_publish}), the "
-"point-and-click information isn't generated. This will prevent a reader of "
-"the resulting PDF document from navigating to the corresponding line in the "
-"input file, but it will also significantly decrease the file size."
-msgstr ""
-
-#: ../userguide/engrave_publish.md:8
-msgid ""
-"You should also note that the point-and-click links contain hard-coded path "
-"information of your system, which may be considered a security issue."
-msgstr ""
-
-#: ../userguide/outline.md:1
-msgid "Document Outline"
-msgstr ""
-
-#: ../userguide/outline.md:3
-msgid ""
-"The Document Outline (menu {tools}) shows important lines from your document "
-"and enables you to quickly navigate to them."
-msgstr ""
-
-#: ../userguide/import_all.md:1
-msgid "(Generic) Import"
-msgstr ""
-
-#: ../userguide/import_all.md:3
-msgid ""
-"Using {menu_import}, you can import any file that is compatible with the "
-"LilyPond import tools (musicxml2ly, midi2ly and abc2ly). For each tool and "
-"dialog see {musicxml}, {midi} and {abc}."
-msgstr ""
-
-#. NOTE: markdown formatting
-#: ../userguide/import_all.md:7
-msgid ""
-"*Note that the specific importer is determined with the help of the file "
-"extension (.xml, .mxl, .midi, .mid or .abc) and without that the importer "
-"will fail. If you get a file type error use the specific importer directly "
-"from the menu.*"
-msgstr ""
-
-#: ../userguide/snippet_import_export.md:1
-msgid "Importing and exporting snippets"
-msgstr ""
-
-#: ../userguide/snippet_import_export.md:3
-msgid "Snippets can be imported from and exported to XML files."
-msgstr ""
-
-#. NOTE: markdown formatting
-#: ../userguide/snippet_import_export.md:5
-msgid ""
-"To export snippets, either select them in the snippet manager, or filter the "
-"snippets using the search bar and select none, so that all the snippets "
-"visible in the snippet manager are exported. Export the snippets by "
-"selecting {menu_export}, and then choose a file name, preferably ending in `."
-"xml`."
-msgstr ""
-
-#: ../userguide/snippet_import_export.md:11
-msgid ""
-"To import snippets, select {menu_import} and choose the file you want to "
-"import. You may also drop an XML file on the snippet manager. A dialog will "
-"be displayed where you can select which snippets you want to import."
-msgstr ""
-
-#: ../userguide/snippet_import_export.md:15
-msgid ""
-"The XML format of the snippet library files is simple and documented inside "
-"the XML file."
-msgstr ""
-
-#: ../userguide/credits.md:3
-msgid "{appname} is written in {python} and uses the {qt} toolkit."
-msgstr ""
-
-#: ../userguide/credits.md:5
-msgid ""
-"The Music View is powered by the {poppler} library by {authors} and others."
-msgstr ""
-
-#: ../userguide/credits.md:7
-msgid "Most of the bundled icons are created by {tango}."
-msgstr ""
-
-#: ../userguide/credits.md:9
-msgid "The following people contributed to {appname}:"
-msgstr ""
-
-#: ../userguide/credits.md:12
-msgid "Main author and core developer"
-msgstr ""
-
-#: ../userguide/credits.md:15
-msgid "Modal Transpose"
-msgstr ""
-
-#: ../userguide/credits.md:18
-msgid "Quick Insert buttons for grace notes"
-msgstr ""
-
-#: ../userguide/credits.md:18
-msgid "MusicXML, Midi and Abc im- and export"
-msgstr ""
-
-#: ../userguide/credits.md:22
-msgid "Kinetic Scrolling for the Music View"
-msgstr ""
-
-#: ../userguide/credits.md:25
-msgid "Homebrew formula for Mac OS X"
-msgstr ""
-
-#: ../userguide/credits.md:28
-msgid "Mac OS X packaging"
-msgstr ""
-
-#: ../userguide/credits.md:28
-msgid "various other improvements"
-msgstr ""
-
-#: ../userguide/credits.md:32
-msgid "Layout control modes"
-msgstr ""
-
-#: ../userguide/credits.md:32
-msgid "various other contributions"
-msgstr ""
-
-#: ../userguide/credits.md:36
-msgid "Improved highlighting and auto-completion of Scheme code"
-msgstr ""
-
-#: ../userguide/credits.md:39
-msgid "MIDI capturing"
-msgstr ""
-
-#: ../userguide/credits.md:42
-msgid "Finding lots of bugs"
-msgstr ""
-
-#: ../userguide/credits.md:45
-msgid "Many code and feature improvements"
-msgstr ""
-
-#: ../userguide/credits.md:45
-msgid "work on proper Python 3 support"
-msgstr ""
-
-#: ../userguide/credits.md:49
-msgid "Relative mode for MIDI capturing"
-msgstr ""
-
-#: ../userguide/credits.md:52
-msgid "{appname} is translated into the following languages:"
-msgstr ""
-
-#. NOTE: markdown formatting
-#: ../userguide/credits.md:108
-msgid ""
-"And of course, a big *Thank You* goes to the LilyPond developers, who create "
-"such an excellent music engraver!"
-msgstr ""
-
-#: ../userguide/prefs_midi.md:3
-msgid "Here you can configure Frescobaldi's MIDI settings."
-msgstr ""
-
-#: ../userguide/prefs_midi.md:5
-msgid ""
-"You can specify the MIDI port name to play to. If there are no port names "
-"visible in the drop-down box, it may be necessary to connect a hardware MIDI "
-"synthesizer to your computer, or to start a software synthesizer program "
-"such as TiMidity or Fluidsynth."
-msgstr ""
-
-#: ../userguide/prefs_midi.md:10
-msgid "On Linux, the synthesizer should be available as an ALSA MIDI device."
-msgstr ""
-
-#: ../userguide/prefs_midi.md:12
-msgid ""
-"If you have a device with multiple ports, you can specify the first letters "
-"of the name, to have Frescobaldi automatically pick the first available one."
-msgstr ""
-
-#. NOTE: markdown formatting
-#: ../userguide/prefs_midi.md:15
-msgid ""
-"And finally, when using a software synthesizer it is recommended to enable "
-"the option *Close unused MIDI output*."
-msgstr ""
-
-#: ../userguide/prefs_midi.md:18
-msgid ""
-"If checked, Frescobaldi will close MIDI output ports that are not used for "
-"one minute. This could free up system resources that a software MIDI "
-"synthesizer might be using, thus saving battery power. A side effect is that "
-"if you pause a MIDI file for a long time the instruments are reset to the "
-"default piano (instrument 0). In that case, playing the file from the "
-"beginning sets up the instruments again."
-msgstr ""
-
-#: ../userguide/abc_import.md:1
-msgid "Import ABC"
-msgstr ""
-
-#. NOTE: markdown formatting
-#: ../userguide/abc_import.md:3
-msgid ""
-"Using {menu_import}, you can import an abc file using the command line tool "
-"`abc2ly` from the LilyPond package."
-msgstr ""
-
-#: ../userguide/abc_import.md:6
-msgid ""
-"Abc is a notation standard which like LilyPond is designed to notate music "
-"in plain text. It was designed primarily for folk and traditional tunes of "
-"Western European origin."
-msgstr ""
-
-#: ../userguide/abc_import.md:10
-msgid ""
-"In this dialog there are two tabs. In the first you can set some parameters "
-"for the abc2ly import. In the second you can set some actions on the "
-"imported LilyPond source code."
-msgstr ""
-
-#: ../userguide/abc_import.md:14 ../userguide/musicxml_import.md:10
-#: ../userguide/midi_import.md:10
-msgid ""
-"Your settings in both tabs are remembered until the next time you use this "
-"dialog."
-msgstr ""
-
-#: ../userguide/abc_import.md:16
-msgid "The abc2ly tab"
-msgstr ""
-
-#: ../userguide/abc_import.md:18 ../userguide/musicxml_import.md:14
-#: ../userguide/midi_import.md:14
-msgid "In this tab you have the following options:"
-msgstr ""
-
-#: ../userguide/abc_import.md:22
-msgid "This option can be used to retain the beaming from the abc notation."
-msgstr ""
-
-#: ../userguide/abc_import.md:24 ../userguide/musicxml_import.md:31
-#: ../userguide/midi_import.md:21
-msgid "You can also change the LilyPond version to use."
-msgstr ""
-
-#. NOTE: markdown formatting
-#: ../userguide/abc_import.md:26
-msgid ""
-"At the bottom you have a text area that mimics the command line text used to "
-"run `abc2ly`. If you are familiar with command line tools in general and "
-"abc2ly in particular you can edit this text directly, otherwise you can just "
-"ignore this."
-msgstr ""
-
-#. NOTE: markdown formatting
-#: ../userguide/abc_import.md:32 ../userguide/musicxml_import.md:39
-#: ../userguide/midi_import.md:29
-msgid "The *after import* tab"
-msgstr ""
-
-#. NOTE: markdown formatting
-#: ../userguide/abc_import.md:34
-msgid ""
-"After `abc2ly` is run and the new ly-file is created you can set Frescobaldi "
-"to automatically do some adjustments on the new file."
-msgstr ""
-
-#: ../userguide/abc_import.md:37 ../userguide/musicxml_import.md:44
-#: ../userguide/midi_import.md:34
-msgid "Reformat source:"
-msgstr ""
-
-#: ../userguide/abc_import.md:38 ../userguide/musicxml_import.md:45
-#: ../userguide/midi_import.md:35
-msgid ""
-"the code is reformatted. (This is identical to running Tools -> Format.)"
-msgstr ""
-
-#: ../userguide/abc_import.md:41 ../userguide/musicxml_import.md:48
-#: ../userguide/midi_import.md:38
-msgid "Trim durations (Make implicit per line):"
-msgstr ""
-
-#: ../userguide/abc_import.md:42 ../userguide/musicxml_import.md:49
-#: ../userguide/midi_import.md:39
-msgid ""
-"repeated time duration on the same line are deleted. (This is identical to "
-"running Tools -> Rhythm -> Make implicit per line.)"
-msgstr ""
-
-#: ../userguide/abc_import.md:45 ../userguide/musicxml_import.md:52
-#: ../userguide/midi_import.md:42
-msgid "Remove fraction duration scaling:"
-msgstr ""
-
-#. NOTE: markdown formatting
-#: ../userguide/abc_import.md:46 ../userguide/musicxml_import.md:53
-#: ../userguide/midi_import.md:43
-msgid ""
-"if single notes, rests or chords are multiplied by a fraction `N/M` by "
-"appending `*N/M` this scaling is removed. (This can be useful to prevent "
-"unwanted scaling to emerge from ill-formatted musicXML-files.)"
-msgstr ""
-
-#: ../userguide/abc_import.md:51 ../userguide/musicxml_import.md:58
-#: ../userguide/midi_import.md:48
-msgid "Engrave directly:"
-msgstr ""
-
-#: ../userguide/abc_import.md:52 ../userguide/musicxml_import.md:59
-#: ../userguide/midi_import.md:49
-msgid ""
-"LilyPond runs directly. (This is identical to running LilyPond -> Engrave "
-"(preview).)"
 msgstr ""
 
 #: ../userguide/getstarted.md:1
@@ -9294,175 +8519,1132 @@
 "{menu_clear_error_marks}."
 msgstr ""
 
-#: ../userguide/404.md:1
-msgid "Not Found"
-msgstr ""
-
-#: ../userguide/404.md:3
-msgid "Cannot load the requested userguide resource {userguide_page}."
-msgstr ""
-
-#: ../userguide/search_replace.md:1
-msgid "Search and replace"
-msgstr ""
-
-#: ../userguide/search_replace.md:3
-msgid ""
-"In the menu {menu_edit} the commands Find ({key_search}) and Replace "
-"({key_replace}) can be found, which open a small window at the bottom of the "
-"view. It is possible to search for plain text or regular expressions."
-msgstr ""
-
-#: ../userguide/search_replace.md:8
-msgid ""
-"Regular expressions are advanced search texts that contain characters that "
-"can match multiple characters in the document. When replacing text, it is "
-"also possible to refer to parenthesized parts of the search text."
-msgstr ""
-
-#: ../userguide/search_replace.md:13
-msgid ""
-"In regular expression search mode, some characters have a special meaning:"
-msgstr ""
-
-#: ../userguide/search_replace.md:16
-msgid "matches the preceding character or group zero or more times"
-msgstr ""
-
-#: ../userguide/search_replace.md:19
-msgid "matches the preceding character or group one or more times"
-msgstr ""
-
-#: ../userguide/search_replace.md:22
-msgid "matches the preceding character or group zero or one time"
-msgstr ""
-
-#: ../userguide/search_replace.md:25
-msgid "matches one of the contained characters"
-msgstr ""
-
-#: ../userguide/search_replace.md:28
-msgid "group characters. This also saves the matched text in the group."
-msgstr ""
-
-#. NOTE: markdown formatting
-#: ../userguide/search_replace.md:30
-msgid ""
-"When replacing, you can use characters like `\\1`, `\\2` etcetera, to write "
-"the text of the corresponding group in the replacement text."
-msgstr ""
-
-#: ../userguide/search_replace.md:34
-msgid ""
-"match, respectively, a backslash, a newline, a tab, any whitespace "
-"character, a digit, a generic word-like character."
-msgstr ""
-
-#. NOTE: markdown formatting
-#: ../userguide/search_replace.md:37
-msgid ""
-"A full discussion on regular expressions can be found in the [http://docs."
-"python.org/library/re.html#regular-expression-syntax Python documentation]."
-msgstr ""
-
-#: ../userguide/indent_format.md:1
-msgid "Indentation and Formatting"
-msgstr ""
-
-#. NOTE: markdown formatting
-#: ../userguide/indent_format.md:3
-msgid ""
-"By default, Frescobaldi will automatically indent two spaces after "
-"characters such as `{` and `<<`. This is in accordance with the indenting "
-"the LilyPond documentation uses."
-msgstr ""
-
-#. NOTE: markdown formatting
-#: ../userguide/indent_format.md:7
-msgid ""
-"You can change the indenting behaviour by using [docvars document "
-"variables]. In the following example, Frescobaldi will use 4 spaces for "
-"indent."
-msgstr ""
-
-#. NOTE: markdown formatting
-#: ../userguide/indent_format.md:17
-msgid ""
-"You can also change the default behaviour of Frescobaldi in the "
-"[prefs_editor editor preferences]."
-msgstr ""
-
-#: ../userguide/indent_format.md:20
-msgid ""
-"Besides indenting, Frescobaldi is also able to align indented lines with "
-"other characters on the previous line, after the character that starts the "
-"indent. Consider the following example:"
-msgstr ""
-
-#: ../userguide/indent_format.md:32
-msgid ""
-"The line {example} aligns itself with the preceding construct, regardless of "
-"the indent-with currently in use."
-msgstr ""
-
-#: ../userguide/externalchanges.md:1
-msgid "Monitoring external changes"
-msgstr ""
-
-#: ../userguide/externalchanges.md:3
-msgid ""
-"Frescobaldi can detect if files are modified or deleted by other "
-"applications."
-msgstr ""
-
-#: ../userguide/externalchanges.md:5
-msgid ""
-"When another application modifies or deletes one or more documents that are "
-"opened in Frescobaldi, a list of affected documents is displayed, and you "
-"can choose whether to reload one or more documents from disk, or to save "
-"them, discarding the modifications made by the other application."
-msgstr ""
-
-#: ../userguide/externalchanges.md:10
-msgid ""
-"When a document is reloaded, you can still press {key_undo} to get back the "
-"document as it was in memory before reloading it from disk."
-msgstr ""
-
-#. NOTE: markdown formatting
-#: ../userguide/externalchanges.md:13
-msgid ""
-"Press the *Show Difference...* button to see the difference between the "
-"current document and its version on disk."
-msgstr ""
-
-#. NOTE: markdown formatting
-#: ../userguide/externalchanges.md:16
-msgid ""
-"If you don't want to be warned when a document is changed or deleted by "
-"another application, uncheck the *Enable watching documents for external "
-"changes* checkbox."
-msgstr ""
-
-#: ../userguide/index.md:1
-msgid "Frescobaldi Manual"
-msgstr ""
-
-#: ../userguide/index.md:3
-msgid ""
-"Frescobaldi is a light-weight, but powerful editor for LilyPond music files. "
-"This manual is written by {author} and documents {appname} version {version}."
-msgstr ""
-
-#: ../userguide/index.md:8
-msgid "How to get help inside Frescobaldi"
-msgstr ""
-
-#: ../userguide/index.md:10
-msgid ""
-"In many dialogs there are Help buttons or you can press the {key_help} key. "
-"Many user interface items also have \"What's This\" information which can be "
-"revealed by pressing {key_whatsthis} or by selecting {menu_whatsthis}."
+#: ../userguide/snippet_import_export.md:1
+msgid "Importing and exporting snippets"
+msgstr ""
+
+#: ../userguide/snippet_import_export.md:3
+msgid "Snippets can be imported from and exported to XML files."
+msgstr ""
+
+#. NOTE: markdown formatting
+#: ../userguide/snippet_import_export.md:5
+msgid ""
+"To export snippets, either select them in the snippet manager, or filter the "
+"snippets using the search bar and select none, so that all the snippets "
+"visible in the snippet manager are exported. Export the snippets by "
+"selecting {menu_export}, and then choose a file name, preferably ending in `."
+"xml`."
+msgstr ""
+
+#: ../userguide/snippet_import_export.md:11
+msgid ""
+"To import snippets, select {menu_import} and choose the file you want to "
+"import. You may also drop an XML file on the snippet manager. A dialog will "
+"be displayed where you can select which snippets you want to import."
+msgstr ""
+
+#: ../userguide/snippet_import_export.md:15
+msgid ""
+"The XML format of the snippet library files is simple and documented inside "
+"the XML file."
+msgstr ""
+
+#: ../userguide/intro.md:1
+msgid "Introduction"
+msgstr ""
+
+#. NOTE: markdown formatting
+#: ../userguide/intro.md:3
+msgid ""
+"[http://lilypond.org LilyPond] is a Free Software music engraving program, "
+"producing very high-quality sheet music printouts from fairly simple text "
+"input files. Input files can be created using virtually any text editor, "
+"which LilyPond can then compile and output beautiful engraving, by default "
+"but not restricted to, PDF."
+msgstr ""
+
+#: ../userguide/intro.md:10
+msgid ""
+"Frescobaldi is an application designed to make editing LilyPond music scores "
+"faster and easier. You will still need to learn LilyPond's input language "
+"but if you read the {getting_started} section of this User Guide, you'll "
+"pickup some LilyPond basics to get you started."
+msgstr ""
+
+#. NOTE: markdown formatting
+#: ../userguide/intro.md:15
+msgid ""
+"Once you have grasped the basics, the next step would be to use the LilyPond "
+"Learning Manual from [http://lilypond.org/doc/ LilyPond's excellent online "
+"documentation]."
+msgstr ""
+
+#: ../userguide/engrave_publish.md:1
+msgid "Publish mode"
+msgstr ""
+
+#: ../userguide/engrave_publish.md:3
+msgid ""
+"When engraving a score in Publication mode ({key_engrave_publish}), the "
+"point-and-click information isn't generated. This will prevent a reader of "
+"the resulting PDF document from navigating to the corresponding line in the "
+"input file, but it will also significantly decrease the file size."
+msgstr ""
+
+#: ../userguide/engrave_publish.md:8
+msgid ""
+"You should also note that the point-and-click links contain hard-coded path "
+"information of your system, which may be considered a security issue."
+msgstr ""
+
+#: ../userguide/rhythm.md:1
+msgid "Rhythm manipulation"
+msgstr ""
+
+#: ../userguide/rhythm.md:3
+msgid ""
+"The rhythm functions of Frescobaldi alter the durations written after notes, "
+"chords, rests, etcetera. Using those functions, all in menu {menu}, it is "
+"possible to double or halve the length of notes, to add or remove dots and "
+"to remove scaling factors."
+msgstr ""
+
+#: ../userguide/rhythm.md:8
+msgid ""
+"Also it is possible to change the way rhythm is specified: for every note "
+"(explicit), or only when the duration changes (implicit). Some users may "
+"prefer the option implicit per line, which always specifies the duration for "
+"the first note, chord or rest on a line."
+msgstr ""
+
+#: ../userguide/rhythm.md:13
+msgid ""
+"The last three menu commands can copy, paste or apply a rhythm that is "
+"entered in a dialog."
+msgstr ""
+
+#: ../userguide/rhythm.md:16
+msgid ""
+"In the \"Apply Rhythm\" dialog you can enter a series of durations, e.g.:"
+msgstr ""
+
+#: ../userguide/rhythm.md:22
+msgid "which will then, repetitively, be applied to a selection of notes."
+msgstr ""
+
+#: ../userguide/docvars.md:1
+msgid "Document Variables"
+msgstr ""
+
+#. NOTE: markdown formatting
+#: ../userguide/docvars.md:3
+msgid ""
+"Document variables are variables that influence the behaviour of "
+"Frescobaldi. They can be written in the first five or last five lines of a "
+"document. If a line contains '`-*-`', Frescobaldi searches the rest of the "
+"lines for variable definitions like `name: value;`."
+msgstr ""
+
+#: ../userguide/docvars.md:8
+msgid "The following variables are recognized:"
+msgstr ""
+
+#: ../userguide/docvars.md:10
+msgid "General variables"
+msgstr ""
+
+#: ../userguide/docvars.md:12
+msgid "mode"
+msgstr ""
+
+#: ../userguide/docvars.md:13
+msgid ""
+"Force mode to be one of lilypond, html, texinfo, latex, docbook or scheme. "
+"Default: automatic mode recognition."
+msgstr ""
+
+#: ../userguide/docvars.md:16
+msgid "filename"
+msgstr ""
+
+#: ../userguide/docvars.md:17
+msgid "Compiles another LilyPond document instead of the current."
+msgstr ""
+
+#: ../userguide/docvars.md:19
+msgid "name"
+msgstr ""
+
+#. NOTE: markdown formatting
+#: ../userguide/docvars.md:20
+msgid ""
+"Looks for output documents (PDF, MIDI, etc.) starting with the specified "
+"name or comma-separated list of names. [var_output More information]."
+msgstr ""
+
+#: ../userguide/docvars.md:24
+msgid "encoding"
+msgstr ""
+
+#: ../userguide/docvars.md:25
+msgid "Use another encoding than the default UTF-8."
+msgstr ""
+
+#: ../userguide/docvars.md:27
+msgid "version"
+msgstr ""
+
+#: ../userguide/docvars.md:28
+msgid ""
+"Set the LilyPond version to use, can be used for non-LilyPond documents."
+msgstr ""
+
+#: ../userguide/docvars.md:30
+msgid "Indentation variables"
+msgstr ""
+
+#: ../userguide/docvars.md:32 ../userguide/docvars.md:38
+#: ../userguide/docvars.md:45
+msgid "number"
+msgstr ""
+
+#: ../userguide/docvars.md:33
+msgid "The visible width of a tab character in the editor, by default 8."
+msgstr ""
+
+#: ../userguide/docvars.md:36
+msgid "Whether to use tabs in indent, by default {no}."
+msgstr ""
+
+#. NOTE: markdown formatting
+#: ../userguide/docvars.md:39
+msgid ""
+"The number of spaces each indent level uses, by default 2. This value is "
+"ignored when `indent-tabs` is set to {yes}."
+msgstr ""
+
+#: ../userguide/docvars.md:43
+msgid "Whether to use tabs elsewhere in the document, by default {no}."
+msgstr ""
+
+#. NOTE: markdown formatting
+#: ../userguide/docvars.md:46
+msgid ""
+"How many spaces to insert when Tab is pressed in the middle of text, by "
+"default 8. This value is ignored when `document-tabs` is set to {yes}."
+msgstr ""
+
+#: ../userguide/mode_shift.md:1
+msgid "Mode shift"
+msgstr ""
+
+#: ../userguide/mode_shift.md:3
+msgid ""
+"Use the mode shifter to change all or selected notes to a specified mode or "
+"scale. Any note that is divergent will be adjusted to fit inside the given "
+"mode/scale."
+msgstr ""
+
+#: ../userguide/mode_shift.md:6
+msgid ""
+"In the dialog enter the key (root/tonic pitch) as a note name in your "
+"preferred language. And choose the mode/scale in the dropdown list."
+msgstr ""
+
+#. NOTE: markdown formatting
+#: ../userguide/mode_shift.md:9
+msgid ""
+"*Note that unlike the modal transposer all pitches will be shifted to the "
+"chosen scale regardless of which mode they possibly belonged to originally.*"
+msgstr ""
+
+#. NOTE: markdown formatting
+#: ../userguide/mode_shift.md:12
+msgid ""
+"*Note also that when using modes with less than seven scale steps (e. g. "
+"hexatonic and pentatonic modes) the mode shift can lead to double notes.*"
+msgstr ""
+
+#: ../userguide/engrave_layout.md:1
+msgid "Layout control mode"
+msgstr ""
+
+#: ../userguide/engrave_layout.md:3
+msgid ""
+"The Layout Control options display or highlight various layout aspects and "
+"will help you fine-tuning your scores."
+msgstr ""
+
+#. NOTE: markdown formatting
+#: ../userguide/engrave_layout.md:6
+msgid ""
+"The options are accessible through the *Layout Control options* dockable "
+"panel ({menu_layout_control})."
+msgstr ""
+
+#: ../userguide/engrave_layout.md:9
+msgid "The following Layout Control options are currently implemented:"
+msgstr ""
+
+#: ../userguide/engrave_layout.md:11
+msgid "Verbose Output"
+msgstr ""
+
+#. NOTE: markdown formatting
+#: ../userguide/engrave_layout.md:12
+msgid ""
+"Adds the `--verbose` option to the LilyPond commandline, causing LilyPond to "
+"print lots of information in the log window."
+msgstr ""
+
+#: ../userguide/engrave_layout.md:16
+msgid ""
+"Enables the point and click navigation links in the Music View. Enabled by "
+"default."
+msgstr ""
+
+#: ../userguide/engrave_layout.md:20
+msgid ""
+"Slurs, Ties and other similar objects are drawn in LilyPond as third-order "
+"Bezier curves, which means that their shape is controlled by four \"control-"
+"points\" (first and last ones tell where the curve ends are placed, and the "
+"middle ones affect the curvature)."
+msgstr ""
+
+#: ../userguide/engrave_layout.md:25
+msgid ""
+"Changing the shape of these objects involves moving these control-points "
+"around, and it's helpful to see where they actually are."
+msgstr ""
+
+#: ../userguide/engrave_layout.md:28
+msgid ""
+"This option will display the inner control-points as red crosses and "
+"connects them to the outer (starting) points with thin lines."
+msgstr ""
+
+#. NOTE: markdown formatting
+#: ../userguide/engrave_layout.md:31
+msgid "Color `\\voiceXXX`"
+msgstr ""
+
+#. NOTE: markdown formatting
+#: ../userguide/engrave_layout.md:32
+msgid ""
+"This mode highlights voices that have been explicitly set with one of the `"
+"\\voiceXXX` commands. This is useful when dealing with polyphony issues."
+msgstr ""
+
+#. NOTE: markdown formatting
+#: ../userguide/engrave_layout.md:36
+msgid ""
+"This mode colors items whose directions have been explicitly set with either "
+"the predefined commands `\\xxxUp` etc. or the directional operators `^` and "
+"`_`."
+msgstr ""
+
+#: ../userguide/engrave_layout.md:40
+msgid "Please note how this mode and the previous are related:"
+msgstr ""
+
+#. NOTE: markdown formatting
+#: ../userguide/engrave_layout.md:42
+msgid ""
+"When the condition for one of the the modes is reverted using `\\oneVoice` "
+"or `\\stemNeutral`, colors are reverted to black and will also revert the "
+"highlighting of the other Layout Control mode with LilyPond versions up to "
+"2.17.5.\""
+msgstr ""
+
+#: ../userguide/engrave_layout.md:47
+msgid ""
+"If the score is engraved with LilyPond version 2.17.6 or later this problem "
+"isn't present anymore."
+msgstr ""
+
+#: ../userguide/engrave_layout.md:51
+msgid ""
+"In LilyPond, all graphical objects have an anchor (a reference point). What "
+"is a reference point?  It's a special point that defines the object's "
+"position."
+msgstr ""
+
+#: ../userguide/engrave_layout.md:55
+msgid ""
+"Think about geometry: if you have to define where a figure is placed on a "
+"plane, you'll usually say something like \"the lower left corner of this "
+"square has coordinates (0, 2)\" or \"the center of this circle is at (-1, "
+"3)\"."
+msgstr ""
+
+#: ../userguide/engrave_layout.md:60
+msgid ""
+"\"Lower left corner\" and \"center\" would be the reference points for "
+"square and circle."
+msgstr ""
+
+#: ../userguide/engrave_layout.md:63
+msgid "This Mode displays a red dot for each grob's anchor point."
+msgstr ""
+
+#: ../userguide/engrave_layout.md:66
+msgid "This mode prints a grob's name next to it."
+msgstr ""
+
+#: ../userguide/engrave_layout.md:68
+msgid ""
+"The main purpose of this layout control option is to retrieve information "
+"about Grob names, which may come in handy if you don't know where to look up "
+"available properties."
+msgstr ""
+
+#: ../userguide/engrave_layout.md:72
+msgid ""
+"Please note that displaying grob anchors and displaying grob names is "
+"mutually exclusive because both functions override the grob's stencil."
+msgstr ""
+
+#: ../userguide/engrave_layout.md:75
+msgid ""
+"When both modes are active, only the grob anchors are displayed. Please also "
+"note that this mode is quite intrusive and may affect the layout. It is "
+"mainly useful for learning about grob names and will especially become "
+"usable once it can be activated for single grobs."
+msgstr ""
+
+#: ../userguide/engrave_layout.md:81
+msgid ""
+"LilyPond uses \"Skylines\" to calculate the vertical dimensions of its "
+"graphical objects in order to prevent collisions. This mode draws lines "
+"representing the skylines and is useful when dealing with issues of vertical "
+"spacing."
+msgstr ""
+
+#: ../userguide/engrave_layout.md:86
+msgid "Debug Paper Columns"
+msgstr ""
+
+#: ../userguide/engrave_layout.md:87
+msgid ""
+"LilyPond organises the horizontal spacing in \"paper columns\". This mode "
+"prints a lot of spacing information about these entities."
+msgstr ""
+
+#: ../userguide/engrave_layout.md:91
+msgid ""
+"LilyPond has a built-in function that prints lots of information about "
+"distances on the paper, which is very useful when debugging the page layout."
+msgstr ""
+
+#: ../userguide/engrave_layout.md:94
+msgid "Include Custom File"
+msgstr ""
+
+#: ../userguide/engrave_layout.md:95
+msgid ""
+"This mode offers the opportunity to add one's own Debug Modes by including a "
+"custom file. This file will be included at program startup and may contain "
+"any LilyPond code you would like to have executed whenever you are engraving "
+"in Layout Control mode."
+msgstr ""
+
+#: ../userguide/engrave_layout.md:100
+msgid ""
+"This file will be parsed before any of the other Layout Control Modes so you "
+"may use it to configure them."
+msgstr ""
+
+#. NOTE: markdown formatting
+#: ../userguide/engrave_layout.md:103
+msgid ""
+"The given string will be literally included in an `\\include` directive, so "
+"you are responsible yourself that LilyPond can find it."
+msgstr ""
+
+#. NOTE: markdown formatting
+#: ../userguide/prefs_paths.md:3
+msgid ""
+"Here, directories can be added that contain `hyph_*.dic` files, where the "
+"`*` stands for different language codes."
+msgstr ""
+
+#: ../userguide/prefs_paths.md:6
+msgid ""
+"These hyphenation dictionaries are used by Frescobaldi to break lyrics text "
+"into syllables."
+msgstr ""
+
+#: ../userguide/credits.md:3
+msgid "{appname} is written in {python} and uses the {qt} toolkit."
+msgstr ""
+
+#: ../userguide/credits.md:5
+msgid ""
+"The Music View is powered by the {poppler} library by {authors} and others."
+msgstr ""
+
+#: ../userguide/credits.md:7
+msgid "Most of the bundled icons are created by {tango}."
+msgstr ""
+
+#: ../userguide/credits.md:9
+msgid "The following people contributed to {appname}:"
+msgstr ""
+
+#: ../userguide/credits.md:12
+msgid "Main author and core developer"
+msgstr ""
+
+#: ../userguide/credits.md:15
+msgid "Modal Transpose"
+msgstr ""
+
+#: ../userguide/credits.md:18
+msgid "Quick Insert buttons for grace notes"
+msgstr ""
+
+#: ../userguide/credits.md:18
+msgid "MusicXML, Midi and Abc im- and export"
+msgstr ""
+
+#: ../userguide/credits.md:22
+msgid "Kinetic Scrolling for the Music View"
+msgstr ""
+
+#: ../userguide/credits.md:25
+msgid "Homebrew formula for Mac OS X"
+msgstr ""
+
+#: ../userguide/credits.md:28
+msgid "Mac OS X packaging"
+msgstr ""
+
+#: ../userguide/credits.md:28
+msgid "various other improvements"
+msgstr ""
+
+#: ../userguide/credits.md:32
+msgid "Layout control modes"
+msgstr ""
+
+#: ../userguide/credits.md:32
+msgid "various other contributions"
+msgstr ""
+
+#: ../userguide/credits.md:36
+msgid "Improved highlighting and auto-completion of Scheme code"
+msgstr ""
+
+#: ../userguide/credits.md:39
+msgid "MIDI capturing"
+msgstr ""
+
+#: ../userguide/credits.md:42
+msgid "Finding lots of bugs"
+msgstr ""
+
+#: ../userguide/credits.md:45
+msgid "Many code and feature improvements"
+msgstr ""
+
+#: ../userguide/credits.md:45
+msgid "work on proper Python 3 support"
+msgstr ""
+
+#: ../userguide/credits.md:49
+msgid "Relative mode for MIDI capturing"
+msgstr ""
+
+#: ../userguide/credits.md:52
+msgid "{appname} is translated into the following languages:"
+msgstr ""
+
+#. NOTE: markdown formatting
+#: ../userguide/credits.md:108
+msgid ""
+"And of course, a big *Thank You* goes to the LilyPond developers, who create "
+"such an excellent music engraver!"
+msgstr ""
+
+#: ../userguide/outline_configure.md:1
+msgid "Configuring the Outline View"
+msgstr ""
+
+#: ../userguide/outline_configure.md:3
+msgid ""
+"The document outline view is created by looking for certain expressions in "
+"the document text."
+msgstr ""
+
+#: ../userguide/outline_configure.md:6
+msgid ""
+"You can specify what to search for by entering a list of regular expressions."
+msgstr ""
+
+#. NOTE: markdown formatting
+#: ../userguide/outline_configure.md:8
+msgid ""
+"In those expressions, `^` matches at the beginning of every line, and `$` "
+"matches at the end of a line."
+msgstr ""
+
+#: ../userguide/outline_configure.md:11
+msgid ""
+"Normally when an expressions matches text, the whole match is displayed as "
+"an item in the outline."
+msgstr ""
+
+#: ../userguide/outline_configure.md:14
+msgid "You can also use named groups, with the {code} named group syntax."
+msgstr ""
+
+#. NOTE: markdown formatting
+#: ../userguide/outline_configure.md:16
+msgid ""
+"You can use the name `text` or `title`. In that case, only the named part of "
+"a match is displayed. If the `title` name is used, it is displayed in a bold "
+"font."
+msgstr ""
+
+#: ../userguide/outline_configure.md:20
+msgid "For more information about regular expressions, see {link}."
+msgstr ""
+
+#: ../userguide/preferences.md:3
+msgid ""
+"In the Preferences Dialog (under {menu_edit_preferences}) you can configure "
+"many aspects of Frescobaldi and LilyPond."
+msgstr ""
+
+#: ../userguide/engraving.md:1
+msgid "Engraving Scores"
+msgstr ""
+
+#. NOTE: markdown formatting
+#: ../userguide/engraving.md:3
+msgid ""
+"To engrave a score, Frescobaldi runs LilyPond with the correct commandline "
+"options. There are four modes Frescobaldi can compile scores in: *Preview*, "
+"*Publish*, *Layout Control* and *Custom*."
+msgstr ""
+
+#. NOTE: markdown formatting
+#: ../userguide/engraving.md:7
+msgid ""
+"The *Preview mode* renders the PDF with point and click information enabled, "
+"so that there is two-way navigation between the music view and the LilyPond "
+"source."
+msgstr ""
+
+#. NOTE: markdown formatting
+#: ../userguide/engraving.md:10
+msgid ""
+"The *Publish mode* is used to produce the final PDF intended to be shared. "
+"Not generating the point and click information reduces the size of the "
+"resulting PDF file and doesn't reveal hard-coded information about the "
+"directories on your computer."
+msgstr ""
+
+#. NOTE: markdown formatting
+#: ../userguide/engraving.md:14
+msgid ""
+"The *Layout Control mode* can be used to enable specific features that can "
+"help in controlling and fine-tuning the layout of a score."
+msgstr ""
+
+#. NOTE: markdown formatting
+#: ../userguide/engraving.md:17
+msgid ""
+"The *Custom mode* opens a dialog allowing you to specify the LilyPond "
+"command in detail. This dialog also has options to let LilyPond engrave a "
+"score to PostScript, SVG or PNG images, or to a PDF using the EPS backend."
+msgstr ""
+
+#. NOTE: markdown formatting
+#: ../userguide/engraving.md:21
+msgid ""
+"All commands to run LilyPond can be found in the *LilyPond* menu. Pressing "
+"the LilyPond symbol in the toolbar engraves the document in preview mode, or "
+"in custom mode if Shift is held. And if you enable the *Automatic engrave* "
+"option, Frescobaldi will run LilyPond automatically every time the document "
+"is modified (in preview mode)."
+msgstr ""
+
+#: ../userguide/musicview_editinplace.md:3
+msgid "In this dialog you can edit one line of the text document."
+msgstr ""
+
+#: ../userguide/musicview_editinplace.md:5
+msgid ""
+"Click OK or press {key_editinplace} to place the modified text in the "
+"document."
+msgstr ""
+
+#. NOTE: markdown formatting
+#: ../userguide/musicview_editinplace.md:7
+msgid ""
+"You can open the *Edit in Place* dialog by Shift-clicking a clickable object "
+"in the Music View or by right-clicking the object and selecting "
+"{menu_editinplace}."
+msgstr ""
+
+#: ../userguide/about.md:1
+msgid "About Frescobaldi"
+msgstr ""
+
+#. NOTE: markdown formatting
+#: ../userguide/about.md:3
+msgid ""
+"Frescobaldi is named after [http://en.wikipedia.org/wiki/"
+"Girolamo_Frescobaldi Girolamo Frescobaldi (1583-1643)], an Italian organist "
+"and composer."
+msgstr ""
+
+#. NOTE: markdown formatting
+#: ../userguide/about.md:8
+msgid ""
+"Frescobaldi's homepage is at [http://www.frescobaldi.org/] and there is a "
+"mailinglist at [frescobaldi@googlegroups.com] ([http://groups.google.com/"
+"group/frescobaldi more info])."
+msgstr ""
+
+#: ../userguide/editing.md:1
+msgid "Editing Files"
+msgstr ""
+
+#: ../userguide/editing.md:3
+msgid ""
+"In this part the features of the editor are discussed, e.g. how to control "
+"auto-indenting, how to use search and replace, etcetera."
+msgstr ""
+
+#: ../userguide/contributing.md:1
+msgid "Contributing"
+msgstr ""
+
+#. NOTE: markdown formatting
+#: ../userguide/contributing.md:3
+msgid ""
+"Frescobaldi is a [http://www.gnu.org/philosophy/free-sw.html Free Software] "
+"project to create a user friendly LilyPond music score editor. The goal is "
+"to make Frescobaldi available on all major platforms."
+msgstr ""
+
+#: ../userguide/contributing.md:7
+msgid ""
+"Frescobaldi is developed in a public GitHub repository at {url}. There you "
+"can browse or checkout the source code and report bugs and wishes."
+msgstr ""
+
+#. NOTE: markdown formatting
+#: ../userguide/contributing.md:10
+msgid ""
+"You can contribute by simply using Frescobaldi and reporting bugs and "
+"suggestions. Translations are also very welcome. How to create new "
+"translations is described in the file `README-translations` in the source "
+"distribution of Frescobaldi. If you want to add functionality you can find "
+"information about the source code structure in the file `README-development`."
+msgstr ""
+
+#: ../userguide/snippet_editor.md:1
+msgid "Snippet Editor"
+msgstr ""
+
+#: ../userguide/snippet_editor.md:3
+msgid "Here you can edit the text of the snippet."
+msgstr ""
+
+#. NOTE: markdown formatting
+#: ../userguide/snippet_editor.md:5
+msgid ""
+"If you start the first line(s) with '`-*- `' (note the space), the remainder "
+"of that line(s) defines variables like `name: value;` or simply `name;` "
+"which influence the behaviour of the snippet."
+msgstr ""
+
+#: ../userguide/snippet_editor.md:9
+msgid "The following variables can be used:"
+msgstr ""
+
+#: ../userguide/snippet_editor.md:12
+msgid "Place the snippet in the insert menu, grouped by the (optional) value."
+msgstr ""
+
+#: ../userguide/snippet_editor.md:15
+msgid ""
+"Place the snippet in the menu {file_new_from_template}, grouped by the "
+"(optional) value. When triggered via the menu, the snippet is inserted into "
+"a new document."
+msgstr ""
+
+#: ../userguide/snippet_editor.md:20
+msgid "The mnemonic to type to select the snippet."
+msgstr ""
+
+#: ../userguide/snippet_editor.md:23
+msgid "Do not auto-indent the snippet after inserting."
+msgstr ""
+
+#: ../userguide/snippet_editor.md:26
+msgid "The icon to show in menu and snippet list."
+msgstr ""
+
+#: ../userguide/snippet_editor.md:29
+msgid ""
+"The symbol to show in menu and snippet list. Symbols are icons that use the "
+"default text color and can be found in {directory}."
+msgstr ""
+
+#: ../userguide/snippet_editor.md:33
+msgid "Execute the snippet as a Python script. See {link}."
+msgstr ""
+
+#: ../userguide/snippet_editor.md:36
+msgid "One of more of the following words (separated with spaces or commas):"
+msgstr ""
+
+#: ../userguide/snippet_editor.md:36
+msgid "Requires text to be selected."
+msgstr ""
+
+#: ../userguide/snippet_editor.md:36
+msgid "Adjusts the selection to not include starting and trailing whitespace."
+msgstr ""
+
+#: ../userguide/snippet_editor.md:36
+msgid "Selects all inserted text."
+msgstr ""
+
+#. NOTE: markdown formatting
+#: ../userguide/snippet_editor.md:42
+msgid ""
+"The other lines of the snippet define the text to be inserted in the editor. "
+"Here, you can insert variables prefixed with a `$`. A double `$` will be "
+"replaced with a single one. The following variables are recognized:"
+msgstr ""
+
+#: ../userguide/quickinsert.md:1
+msgid "The Quick Insert Panel"
+msgstr ""
+
+#: ../userguide/quickinsert.md:3
+msgid ""
+"With the tools in the Quick Insert Panel you can add various music elements "
+"to the current note or selected music."
+msgstr ""
+
+#. NOTE: markdown formatting
+#: ../userguide/quickinsert.md:6
+msgid ""
+"The *Direction* chooser specifies if articulations, dynamics or slurs appear "
+"in a neutral position (e.g. determined by stem direction), or above or below "
+"the staff by prepending a `-`, `^` or `_` character."
+msgstr ""
+
+#: ../userguide/quickinsert.md:10
+msgid ""
+"Click on a tab to select a tool. You can cycle through the tools with Ctrl "
+"(or {command}) and the mouse wheel. All buttons in the Quick Insert Panel "
+"have configurable keyboard shortcuts; you can change them by right-clicking "
+"a button."
+msgstr ""
+
+#: ../userguide/quickinsert.md:18
+msgid ""
+"These musical symbols can be added to a note or rest or a selected range of "
+"music. If you add them to a selection, rests will be skipped. If there is no "
+"text selected, the cursor will automatically move to the next pitch, rest, "
+"skip or chord."
+msgstr ""
+
+#. NOTE: markdown formatting
+#: ../userguide/quickinsert.md:24
+msgid ""
+"If *Allow shorthands* is checked, Frescobaldi will use short signs for "
+"articulations if they exist (e.g. `-.` instead of `-\\staccato`)."
+msgstr ""
+
+#: ../userguide/quickinsert.md:31
+msgid ""
+"Dynamics can also be added to a note or rest. If you select a range of "
+"music, you can add spanners which will automatically terminate at the last "
+"note, rest or chord in the selection. If you then click a sign, it will "
+"replace the terminator."
+msgstr ""
+
+#: ../userguide/quickinsert.md:39
+msgid ""
+"This tool lets you add arpeggio, glissandos and other spanners like slurs, "
+"phrasing slurs, manual beams or trills."
+msgstr ""
+
+#: ../userguide/quickinsert.md:42
+msgid ""
+"Arpeggios and glissandos apply to the current note; they need no music to be "
+"selected. The slurs, beams or trill apply to the current note and the next "
+"one if no music is selected, or to the first and the last note or chord in "
+"the selection."
+msgstr ""
+
+#: ../userguide/quickinsert.md:51
+msgid "Here you can insert bar lines or various breathing signs."
+msgstr ""
+
+#. NOTE: markdown formatting
+#: ../userguide/prefs_general.md:3
+msgid ""
+"Under *General Preferences*, you can choose in which language Frescobaldi's "
+"user interface is translated, which user interface style you want to use, "
+"and whether you want to use the built-in Tango iconset or to use the system-"
+"wide configured icon set."
+msgstr ""
+
+#: ../userguide/prefs_general.md:8
+msgid ""
+"Language and style take effect immediately, but the new iconset is visible "
+"after Frescobaldi has been restarted."
+msgstr ""
+
+#. NOTE: markdown formatting
+#: ../userguide/prefs_general.md:11
+msgid ""
+"Under *Session to load if Frescobaldi is started without arguments* you can "
+"configure which session to load if Frescobaldi is started without a "
+"filename. You can choose whether to start with one empty document, with the "
+"last used session, or with a specific session. Please note that this only "
+"works when you have explicitly created a session and set it to automatically "
+"add files on save to it. See also {sessions}."
+msgstr ""
+
+#. NOTE: markdown formatting
+#: ../userguide/prefs_general.md:18
+msgid ""
+"Under *When saving documents*, you can choose what to do when a document is "
+"saved, such as remembering the cursor position and marked lines, or leaving "
+"a backup copy of the document (with a `~` appended)."
+msgstr ""
+
+#: ../userguide/prefs_general.md:22
+msgid ""
+"Also, you can specify a default folder in which you keep your LilyPond "
+"documents."
+msgstr ""
+
+#. NOTE: markdown formatting
+#: ../userguide/prefs_general.md:25
+msgid ""
+"Under *Creating new documents*, you can choose what to do when a new "
+"document is created. It can be left empty (the default), the current "
+"LilyPond version can be set to it, or you can choose any of the templates "
+"you defined."
+msgstr ""
+
+#. NOTE: markdown formatting
+#: ../userguide/prefs_general.md:29
+msgid ""
+"Under *Experimental Features*, you can choose whether to enable features "
+"that are in development and are not yet considered complete. See "
+"{experimental}."
+msgstr ""
+
+#: ../userguide/creating.md:1
+msgid "Creating new files"
+msgstr ""
+
+#: ../userguide/creating.md:3
+msgid "New document"
+msgstr ""
+
+#: ../userguide/creating.md:5
+msgid ""
+"By default, Frescobaldi always creates one empty document, where you can "
+"start right away with typing LilyPond music."
+msgstr ""
+
+#: ../userguide/creating.md:8
+msgid ""
+"It is recommended to always include the LilyPond version you plan to use for "
+"the document at the top of the file. This way, you can always recognize "
+"which LilyPond version you need to use to compile the document. LilyPond "
+"evolves quite fast, so although efforts are undertaken to not change the "
+"basic syntax, lots of new features and reorganisations of the LilyPond code "
+"sometimes make small changes to the language necessary."
+msgstr ""
+
+#: ../userguide/creating.md:15
+msgid ""
+"You can type {key} to insert the LilyPond version you have set as default in "
+"the document."
+msgstr ""
+
+#: ../userguide/creating.md:18
+msgid ""
+"If you want the version always written in any new document you create, you "
+"can enable that in the {preferences}. It is even possible to specify any "
+"template as the default one."
+msgstr ""
+
+#: ../userguide/creating.md:22
+msgid "New from template"
+msgstr ""
+
+#: ../userguide/creating.md:24
+msgid "You can also select {menu} and select a template there."
+msgstr ""
+
+#. NOTE: markdown formatting
+#: ../userguide/creating.md:26
+msgid "A template is simply a snippet that has the `template` variable set."
+msgstr ""
+
+#: ../userguide/creating.md:28
+msgid ""
+"You can define templates by creating them and then choosing "
+"{save_as_template}. You can edit already defined templates using the command "
+"{manage_templates}."
+msgstr ""
+
+#: ../userguide/creating.md:31
+msgid "Using the Score Wizard"
+msgstr ""
+
+#. NOTE: markdown formatting
+#: ../userguide/creating.md:33
+msgid ""
+"A third way to create a new document is to use the [scorewiz Score Wizard]."
+msgstr ""
+
+#: ../userguide/snippets.md:3
+msgid ""
+"With the snippets manager you can store often used pieces of text called "
+"\"snippets\", and easily paste them into the text editor."
+msgstr ""
+
+#: ../userguide/snippets.md:6
+msgid ""
+"The snippets manager can be activated via the menu {menu_snippets} or by "
+"pressing {key_snippets}."
+msgstr ""
+
+#: ../userguide/snippets.md:9
+msgid ""
+"Snippets can be searched by browsing the list or by typing some characters "
+"in the search entry. Snippets can also have keyboard shortcuts applied to "
+"them. Some snippets have a special mnemonic (short name) which you can also "
+"type in the search entry to select the snippet. Pressing the Return key will "
+"then apply the snippet to the text editor and hide the snippets manager."
+msgstr ""
+
+#: ../userguide/snippets.md:16
+msgid ""
+"Add new snippets using {key_add}. Edit the selected snippet with {key_edit}. "
+"Remove selected snippets using {key_delete}. Warning: this cannot be undone!"
+msgstr ""
+
+#: ../userguide/snippets.md:19
+msgid ""
+"Snippets can also be put in the menu (see {link}). And finally, there are "
+"snippets which can include or alter selected text. Some snippets do this by "
+"using special variables, while others are small scripts written in Python."
+msgstr ""
+
+#: ../userguide/engrave_custom.md:1
+msgid "Custom mode"
+msgstr ""
+
+#. NOTE: markdown formatting
+#: ../userguide/engrave_custom.md:3
+msgid ""
+"The *Engrave (Custom)* dialog ({key_engrave_custom}) gives you detailed "
+"access to all aspects of the LilyPond command."
+msgstr ""
+
+#: ../userguide/engrave_custom.md:6
+msgid ""
+"You can configure a number of options through the graphical user interface "
+"and then fine-tune the command line to be used for LilyPond directly."
+msgstr ""
+
+#. NOTE: markdown formatting
+#: ../userguide/engrave_custom.md:9
+msgid ""
+"You can select from the LilyPond versions defined in the [prefs_lilypond "
+"Preferences] dialog, from the output formats available to LilyPond and (for "
+"PNG output) from a number of image resolutions."
+msgstr ""
+
+#. NOTE: markdown formatting
+#: ../userguide/engrave_custom.md:13
+msgid ""
+"The options *Verbose Output* and *English Messages* may be relevant if you "
+"want to send information to a mailing list, and *Delete Intermediate Output "
+"Files* makes sure that LilyPond deletes e.g. PostScript files after they "
+"have been converted to PDF."
+msgstr ""
+
+#: ../userguide/engrave_custom.md:18
+msgid ""
+"Most of these settings are reflected in the Command Line text edit field."
+msgstr ""
+
+#: ../userguide/engrave_custom.md:20
+msgid "The following replacements will be made:"
+msgstr ""
+
+#: ../userguide/engrave_custom.md:23
+msgid "The LilyPond executable"
+msgstr ""
+
+#: ../userguide/engrave_custom.md:26
+msgid "All the include paths"
+msgstr ""
+
+#: ../userguide/engrave_custom.md:29
+msgid "The filename of the document"
+msgstr ""
+
+#: ../userguide/export.md:1
+msgid "Exporting files"
+msgstr ""
+
+#: ../userguide/prefs_midi.md:3
+msgid "Here you can configure Frescobaldi's MIDI settings."
+msgstr ""
+
+#: ../userguide/prefs_midi.md:5
+msgid ""
+"You can specify the MIDI port name to play to. If there are no port names "
+"visible in the drop-down box, it may be necessary to connect a hardware MIDI "
+"synthesizer to your computer, or to start a software synthesizer program "
+"such as TiMidity or Fluidsynth."
+msgstr ""
+
+#: ../userguide/prefs_midi.md:10
+msgid "On Linux, the synthesizer should be available as an ALSA MIDI device."
+msgstr ""
+
+#: ../userguide/prefs_midi.md:12
+msgid ""
+"If you have a device with multiple ports, you can specify the first letters "
+"of the name, to have Frescobaldi automatically pick the first available one."
+msgstr ""
+
+#. NOTE: markdown formatting
+#: ../userguide/prefs_midi.md:15
+msgid ""
+"And finally, when using a software synthesizer it is recommended to enable "
+"the option *Close unused MIDI output*."
+msgstr ""
+
+#: ../userguide/prefs_midi.md:18
+msgid ""
+"If checked, Frescobaldi will close MIDI output ports that are not used for "
+"one minute. This could free up system resources that a software MIDI "
+"synthesizer might be using, thus saving battery power. A side effect is that "
+"if you pause a MIDI file for a long time the instruments are reset to the "
+"default piano (instrument 0). In that case, playing the file from the "
+"beginning sets up the instruments again."
 msgstr ""
 
 #: ../userguide/engrave_preview.md:1
@@ -9516,156 +9698,6 @@
 "belonging to the library by entering `:{set} name` in the snippet search "
 "bar, where \"`name`\" is the name you want to use. And then e.g. export the "
 "snippets to an XML file for sharing the snippets with others."
-msgstr ""
-
-#: ../userguide/docvars.md:1
-msgid "Document Variables"
-msgstr ""
-
-#. NOTE: markdown formatting
-#: ../userguide/docvars.md:3
-msgid ""
-"Document variables are variables that influence the behaviour of "
-"Frescobaldi. They can be written in the first five or last five lines of a "
-"document. If a line contains '`-*-`', Frescobaldi searches the rest of the "
-"lines for variable definitions like `name: value;`."
-msgstr ""
-
-#: ../userguide/docvars.md:8
-msgid "The following variables are recognized:"
-msgstr ""
-
-#: ../userguide/docvars.md:10
-msgid "General variables"
-msgstr ""
-
-#: ../userguide/docvars.md:12
-msgid "mode"
-msgstr ""
-
-#: ../userguide/docvars.md:13
-msgid ""
-"Force mode to be one of lilypond, html, texinfo, latex, docbook or scheme. "
-"Default: automatic mode recognition."
-msgstr ""
-
-#: ../userguide/docvars.md:16
-msgid "filename"
-msgstr ""
-
-#: ../userguide/docvars.md:17
-msgid "Compiles another LilyPond document instead of the current."
-msgstr ""
-
-#: ../userguide/docvars.md:19
-msgid "name"
-msgstr ""
-
-#. NOTE: markdown formatting
-#: ../userguide/docvars.md:20
-msgid ""
-"Looks for output documents (PDF, MIDI, etc.) starting with the specified "
-"name or comma-separated list of names. [var_output More information]."
-msgstr ""
-
-#: ../userguide/docvars.md:24
-msgid "encoding"
-msgstr ""
-
-#: ../userguide/docvars.md:25
-msgid "Use another encoding than the default UTF-8."
-msgstr ""
-
-#: ../userguide/docvars.md:27
-msgid "version"
-msgstr ""
-
-#: ../userguide/docvars.md:28
-msgid ""
-"Set the LilyPond version to use, can be used for non-LilyPond documents."
-msgstr ""
-
-#: ../userguide/docvars.md:30
-msgid "Indentation variables"
-msgstr ""
-
-#: ../userguide/docvars.md:32 ../userguide/docvars.md:38
-#: ../userguide/docvars.md:45
-msgid "number"
-msgstr ""
-
-#: ../userguide/docvars.md:33
-msgid "The visible width of a tab character in the editor, by default 8."
-msgstr ""
-
-#: ../userguide/docvars.md:36
-msgid "Whether to use tabs in indent, by default {no}."
-msgstr ""
-
-#. NOTE: markdown formatting
-#: ../userguide/docvars.md:39
-msgid ""
-"The number of spaces each indent level uses, by default 2. This value is "
-"ignored when `indent-tabs` is set to {yes}."
-msgstr ""
-
-#: ../userguide/docvars.md:43
-msgid "Whether to use tabs elsewhere in the document, by default {no}."
-msgstr ""
-
-#. NOTE: markdown formatting
-#: ../userguide/docvars.md:46
-msgid ""
-"How many spaces to insert when Tab is pressed in the middle of text, by "
-"default 8. This value is ignored when `document-tabs` is set to {yes}."
-msgstr ""
-
-#. NOTE: markdown formatting
-#: ../userguide/musicxml_import.md:3
-msgid ""
-"Using {menu_import}, you can import a Music XML file using the command line "
-"tool `musicxml2ly` from the LilyPond package."
-msgstr ""
-
-#: ../userguide/musicxml_import.md:6
-msgid ""
-"In this dialog there are two tabs. In the first you can set some parameters "
-"for the musicxml2ly import. In the second you can set some actions on the "
-"imported LilyPond source code."
-msgstr ""
-
-#: ../userguide/musicxml_import.md:12
-msgid "The musicxml2ly tab"
-msgstr ""
-
-#: ../userguide/musicxml_import.md:23
-msgid ""
-"The first four options are score elements you can retrieve from the musicXML-"
-"file if they are present and if you prefer not to use LilyPond's automatic "
-"handling of these elements."
-msgstr ""
-
-#: ../userguide/musicxml_import.md:27
-msgid ""
-"The next two options can be used if you prefer to have the source code in "
-"absolute mode or if you prefer a different pitch name language than the "
-"default."
-msgstr ""
-
-#. NOTE: markdown formatting
-#: ../userguide/musicxml_import.md:33
-msgid ""
-"At the bottom you have a text area that mimics the command line text used to "
-"run `musicxml2ly`. If you are familiar with command line tools in general "
-"and musicxml2ly in particular you can edit this text directly, otherwise you "
-"can just ignore this."
-msgstr ""
-
-#. NOTE: markdown formatting
-#: ../userguide/musicxml_import.md:41
-msgid ""
-"After `musicxml2ly` is run and the new ly-file is created you can set "
-"Frescobaldi to automatically do some adjustments on the new file."
 msgstr ""
 
 #: ../userguide/scorewiz.md:1
@@ -9735,405 +9767,315 @@
 "The scores will then use the parts in the top level of the score."
 msgstr ""
 
-#: ../userguide/history.md:1
-msgid "History of Frescobaldi"
-msgstr ""
-
-#: ../userguide/history.md:3
-msgid ""
-"Frescobaldi has its roots in LilyKDE, which was a plugin for KDE3's editor "
-"Kate. LilyKDE was written in Python and released in 2007 on Christmas."
-msgstr ""
-
-#: ../userguide/history.md:6
-msgid ""
-"When KDE developed version 4, it was not immediately possible to make Kate "
-"plugins in Python. So LilyKDE became a standalone application, wrapping the "
-"Kate texteditor part, and was renamed to Frescobaldi. It still used the "
-"Okular KDE part to display PDF documents. Frescobaldi 0.7 was the first "
-"public release, on Christmas 2008. On Christmas 2009 version 1.0.0 was "
-"released and on Christmas 2010 version 1.2.0."
-msgstr ""
-
-#: ../userguide/history.md:13
-msgid ""
-"At that time it was decided to move away from the KDE4 libraries and just "
-"use Python and Qt4 which are easily available on all major computing "
-"platforms. Frescobaldi 2.0 is a complete rewrite from scratch. Its release "
-"date is targeted at Christmas 2011."
-msgstr ""
-
-#: ../userguide/prefs_fontscolors.md:3
-msgid ""
-"Here you can set the editor font (a monospace font is recommended) and all "
-"colors."
-msgstr ""
-
-#: ../userguide/prefs_fontscolors.md:6
-msgid ""
-"The first item lets you set the colors for the text editor background, "
-"foreground, selection background, the current line, line markings, the paper "
-"color in the Music View, etcetera."
-msgstr ""
-
-#: ../userguide/prefs_fontscolors.md:10
-msgid ""
-"The second item lets you set color and other attributes of the general "
-"highlighting styles, e.g. keyword, variable, value, comment, etcetera."
-msgstr ""
-
-#: ../userguide/prefs_fontscolors.md:13
-msgid ""
-"The other items contain the types of text the syntax highlighter recognizes "
-"for every particular document type Frescobaldi supports. Some of these types "
-"inherit a general style. It is possible to set the attributes bold, italic, "
-"underline and the foreground, background and underline color."
-msgstr ""
-
-#. NOTE: markdown formatting
-#: ../userguide/prefs_helpers.md:3
-msgid ""
-"In this page you can enter commands to open different file types. `$f` is "
-"replaced with the filename, `$u` with the URL. Leave a field empty to use "
-"the operating system default application."
-msgstr ""
-
-#. NOTE: markdown formatting
-#: ../userguide/prefs_helpers.md:8
-msgid "For the e-mail setting, the command should accept a `mailto:` url."
-msgstr ""
-
-#. NOTE: markdown formatting
-#: ../userguide/prefs_helpers.md:11
-msgid ""
-"For the command prompt, the command should open a console window. A `$f` "
-"value is replaced with the directory of the current document."
-msgstr ""
-
-#: ../userguide/prefs_helpers.md:16
-msgid ""
-"The printing command is used to print a PostScript or PDF file. On Linux you "
-"don't need this, but on Windows and Mac OS X you can provide a command to "
-"avoid that PDF documents are being printed using raster images, which is "
-"less optimal."
-msgstr ""
-
-#. NOTE: markdown formatting
-#: ../userguide/prefs_helpers.md:21
-msgid ""
-"`$pdf` gets replaced with the PDF filename, or alternatively, `$ps` is "
-"replaced with the PostScript filename. `$printer` is replaced with the "
-"printer's name to use."
-msgstr ""
-
-#. NOTE: markdown formatting
-#: ../userguide/prefs_helpers.md:25
-msgid ""
-"Uncheck the *Use Frescobaldi's print dialog* option when the printing "
-"command opens a print dialog itself, in which you can select e.g. the page "
-"range to print and the printer to use. If you don't use Frescobaldi's print "
-"dialog, you don't need to put the `$printer` variable in your command line."
-msgstr ""
-
-#: ../userguide/prefs_helpers.md:31
-msgid ""
-"If Frescobaldi must fall back to printing using raster images, you can "
-"specify the number of dots per inch here."
-msgstr ""
-
-#: ../userguide/engrave_custom.md:1
-msgid "Custom mode"
-msgstr ""
-
-#. NOTE: markdown formatting
-#: ../userguide/engrave_custom.md:3
-msgid ""
-"The *Engrave (Custom)* dialog ({key_engrave_custom}) gives you detailed "
-"access to all aspects of the LilyPond command."
-msgstr ""
-
-#: ../userguide/engrave_custom.md:6
-msgid ""
-"You can configure a number of options through the graphical user interface "
-"and then fine-tune the command line to be used for LilyPond directly."
-msgstr ""
-
-#. NOTE: markdown formatting
-#: ../userguide/engrave_custom.md:9
-msgid ""
-"You can select from the LilyPond versions defined in the [prefs_lilypond "
-"Preferences] dialog, from the output formats available to LilyPond and (for "
-"PNG output) from a number of image resolutions."
-msgstr ""
-
-#. NOTE: markdown formatting
-#: ../userguide/engrave_custom.md:13
-msgid ""
-"The options *Verbose Output* and *English Messages* may be relevant if you "
-"want to send information to a mailing list, and *Delete Intermediate Output "
-"Files* makes sure that LilyPond deletes e.g. PostScript files after they "
-"have been converted to PDF."
-msgstr ""
-
-#: ../userguide/engrave_custom.md:18
-msgid ""
-"Most of these settings are reflected in the Command Line text edit field."
-msgstr ""
-
-#: ../userguide/engrave_custom.md:20
-msgid "The following replacements will be made:"
-msgstr ""
-
-#: ../userguide/engrave_custom.md:23
-msgid "The LilyPond executable"
-msgstr ""
-
-#: ../userguide/engrave_custom.md:26
-msgid "All the include paths"
-msgstr ""
-
-#: ../userguide/engrave_custom.md:29
-msgid "The filename of the document"
-msgstr ""
-
-#: ../userguide/engrave_layout.md:1
-msgid "Layout control mode"
-msgstr ""
-
-#: ../userguide/engrave_layout.md:3
-msgid ""
-"The Layout Control options display or highlight various layout aspects and "
-"will help you fine-tuning your scores."
-msgstr ""
-
-#. NOTE: markdown formatting
-#: ../userguide/engrave_layout.md:6
-msgid ""
-"The options are accessible through the *Layout Control options* dockable "
-"panel ({menu_layout_control})."
-msgstr ""
-
-#: ../userguide/engrave_layout.md:9
-msgid "The following Layout Control options are currently implemented:"
-msgstr ""
-
-#: ../userguide/engrave_layout.md:11
-msgid "Verbose Output"
-msgstr ""
-
-#. NOTE: markdown formatting
-#: ../userguide/engrave_layout.md:12
-msgid ""
-"Adds the `--verbose` option to the LilyPond commandline, causing LilyPond to "
-"print lots of information in the log window."
-msgstr ""
-
-#: ../userguide/engrave_layout.md:16
-msgid ""
-"Enables the point and click navigation links in the Music View. Enabled by "
-"default."
-msgstr ""
-
-#: ../userguide/engrave_layout.md:20
-msgid ""
-"Slurs, Ties and other similar objects are drawn in LilyPond as third-order "
-"Bezier curves, which means that their shape is controlled by four \"control-"
-"points\" (first and last ones tell where the curve ends are placed, and the "
-"middle ones affect the curvature)."
-msgstr ""
-
-#: ../userguide/engrave_layout.md:25
-msgid ""
-"Changing the shape of these objects involves moving these control-points "
-"around, and it's helpful to see where they actually are."
-msgstr ""
-
-#: ../userguide/engrave_layout.md:28
-msgid ""
-"This option will display the inner control-points as red crosses and "
-"connects them to the outer (starting) points with thin lines."
-msgstr ""
-
-#. NOTE: markdown formatting
-#: ../userguide/engrave_layout.md:31
-msgid "Color `\\voiceXXX`"
-msgstr ""
-
-#. NOTE: markdown formatting
-#: ../userguide/engrave_layout.md:32
-msgid ""
-"This mode highlights voices that have been explicitly set with one of the `"
-"\\voiceXXX` commands. This is useful when dealing with polyphony issues."
-msgstr ""
-
-#. NOTE: markdown formatting
-#: ../userguide/engrave_layout.md:36
-msgid ""
-"This mode colors items whose directions have been explicitly set with either "
-"the predefined commands `\\xxxUp` etc. or the directional operators `^` and "
-"`_`."
-msgstr ""
-
-#: ../userguide/engrave_layout.md:40
-msgid "Please note how this mode and the previous are related:"
-msgstr ""
-
-#. NOTE: markdown formatting
-#: ../userguide/engrave_layout.md:42
-msgid ""
-"When the condition for one of the the modes is reverted using `\\oneVoice` "
-"or `\\stemNeutral`, colors are reverted to black and will also revert the "
-"highlighting of the other Layout Control mode with LilyPond versions up to "
-"2.17.5.\""
-msgstr ""
-
-#: ../userguide/engrave_layout.md:47
-msgid ""
-"If the score is engraved with LilyPond version 2.17.6 or later this problem "
-"isn't present anymore."
-msgstr ""
-
-#: ../userguide/engrave_layout.md:51
-msgid ""
-"In LilyPond, all graphical objects have an anchor (a reference point). What "
-"is a reference point?  It's a special point that defines the object's "
-"position."
-msgstr ""
-
-#: ../userguide/engrave_layout.md:55
-msgid ""
-"Think about geometry: if you have to define where a figure is placed on a "
-"plane, you'll usually say something like \"the lower left corner of this "
-"square has coordinates (0, 2)\" or \"the center of this circle is at (-1, "
-"3)\"."
-msgstr ""
-
-#: ../userguide/engrave_layout.md:60
-msgid ""
-"\"Lower left corner\" and \"center\" would be the reference points for "
-"square and circle."
-msgstr ""
-
-#: ../userguide/engrave_layout.md:63
-msgid "This Mode displays a red dot for each grob's anchor point."
-msgstr ""
-
-#: ../userguide/engrave_layout.md:66
-msgid "This mode prints a grob's name next to it."
-msgstr ""
-
-#: ../userguide/engrave_layout.md:68
-msgid ""
-"The main purpose of this layout control option is to retrieve information "
-"about Grob names, which may come in handy if you don't know where to look up "
-"available properties."
-msgstr ""
-
-#: ../userguide/engrave_layout.md:72
-msgid ""
-"Please note that displaying grob anchors and displaying grob names is "
-"mutually exclusive because both functions override the grob's stencil."
-msgstr ""
-
-#: ../userguide/engrave_layout.md:75
-msgid ""
-"When both modes are active, only the grob anchors are displayed. Please also "
-"note that this mode is quite intrusive and may affect the layout. It is "
-"mainly useful for learning about grob names and will especially become "
-"usable once it can be activated for single grobs."
-msgstr ""
-
-#: ../userguide/engrave_layout.md:81
-msgid ""
-"LilyPond uses \"Skylines\" to calculate the vertical dimensions of its "
-"graphical objects in order to prevent collisions. This mode draws lines "
-"representing the skylines and is useful when dealing with issues of vertical "
-"spacing."
-msgstr ""
-
-#: ../userguide/engrave_layout.md:86
-msgid "Debug Paper Columns"
-msgstr ""
-
-#: ../userguide/engrave_layout.md:87
-msgid ""
-"LilyPond organises the horizontal spacing in \"paper columns\". This mode "
-"prints a lot of spacing information about these entities."
-msgstr ""
-
-#: ../userguide/engrave_layout.md:91
-msgid ""
-"LilyPond has a built-in function that prints lots of information about "
-"distances on the paper, which is very useful when debugging the page layout."
-msgstr ""
-
-#: ../userguide/engrave_layout.md:94
-msgid "Include Custom File"
-msgstr ""
-
-#: ../userguide/engrave_layout.md:95
-msgid ""
-"This mode offers the opportunity to add one's own Debug Modes by including a "
-"custom file. This file will be included at program startup and may contain "
-"any LilyPond code you would like to have executed whenever you are engraving "
-"in Layout Control mode."
-msgstr ""
-
-#: ../userguide/engrave_layout.md:100
-msgid ""
-"This file will be parsed before any of the other Layout Control Modes so you "
-"may use it to configure them."
-msgstr ""
-
-#. NOTE: markdown formatting
-#: ../userguide/engrave_layout.md:103
-msgid ""
-"The given string will be literally included in an `\\include` directive, so "
-"you are responsible yourself that LilyPond can find it."
-msgstr ""
-
-#: ../userguide/midi_import.md:1
-msgid "Import Midi"
-msgstr ""
-
-#. NOTE: markdown formatting
-#: ../userguide/midi_import.md:3
-msgid ""
-"Using {menu_import}, you can import a Midi file using the command line tool "
-"`midi2ly` from the LilyPond package."
-msgstr ""
-
-#: ../userguide/midi_import.md:6
-msgid ""
-"In this dialog there are two tabs. In the first you can set some parameters "
-"for the midi2ly import. In the second you can set some actions on the "
-"imported LilyPond source code."
-msgstr ""
-
-#: ../userguide/midi_import.md:12
-msgid "The midi2ly tab"
-msgstr ""
-
-#: ../userguide/midi_import.md:18
-msgid ""
-"This option can be used if you prefer to have the source code in absolute "
-"mode."
-msgstr ""
-
-#. NOTE: markdown formatting
-#: ../userguide/midi_import.md:23
-msgid ""
-"At the bottom you have a text area that mimics the command line text used to "
-"run `midi2ly`. If you are familiar with command line tools in general and "
-"midi2ly in particular you can edit this text directly, otherwise you can "
-"just ignore this."
-msgstr ""
-
-#. NOTE: markdown formatting
-#: ../userguide/midi_import.md:31
-msgid ""
-"After `midi2ly` is run and the new ly-file is created you can set "
-"Frescobaldi to automatically do some adjustments on the new file."
+#: ../userguide/lyrics.md:1
+msgid "Lyrics"
+msgstr ""
+
+#: ../userguide/lyrics.md:3
+msgid ""
+"Frescobaldi can automatically place hyphens '{hyphen}' inside texts to make "
+"those texts usable as lyrics. It can use hyphenation dictionaries of "
+"OpenOffice.org, Scribus, etc."
+msgstr ""
+
+#: ../userguide/lyrics.md:7
+msgid ""
+"To use this feature you must first select the text you want to hyphenate. "
+"Then press {key_hyphen} or choose {menu_hyphen}. In the dialog that appears, "
+"select the language. Click OK or press Enter to have the hyphenation take "
+"place."
+msgstr ""
+
+#: ../userguide/lyrics.md:12
+msgid ""
+"A small limitation is that word processor hyphenation dictionaries often "
+"don't want to break a word right after the first letter (e.g. '{example}'), "
+"because that does not look nice in word processor texts. So it can happen "
+"that you have to add some hyphens after the first letter of such lyrics."
+msgstr ""
+
+#: ../userguide/lyrics.md:17
+msgid ""
+"There is also a command to remove hyphenation. This can be useful if you "
+"have a stanza of lyrics that you just want to display as a markup below the "
+"music. Under {menu_settings} you can enter a list of directories to search "
+"for hyphenation pattern files."
+msgstr ""
+
+#: ../userguide/search_replace.md:1
+msgid "Search and replace"
+msgstr ""
+
+#: ../userguide/search_replace.md:3
+msgid ""
+"In the menu {menu_edit} the commands Find ({key_search}) and Replace "
+"({key_replace}) can be found, which open a small window at the bottom of the "
+"view. It is possible to search for plain text or regular expressions."
+msgstr ""
+
+#: ../userguide/search_replace.md:8
+msgid ""
+"Regular expressions are advanced search texts that contain characters that "
+"can match multiple characters in the document. When replacing text, it is "
+"also possible to refer to parenthesized parts of the search text."
+msgstr ""
+
+#: ../userguide/search_replace.md:13
+msgid ""
+"In regular expression search mode, some characters have a special meaning:"
+msgstr ""
+
+#: ../userguide/search_replace.md:16
+msgid "matches the preceding character or group zero or more times"
+msgstr ""
+
+#: ../userguide/search_replace.md:19
+msgid "matches the preceding character or group one or more times"
+msgstr ""
+
+#: ../userguide/search_replace.md:22
+msgid "matches the preceding character or group zero or one time"
+msgstr ""
+
+#: ../userguide/search_replace.md:25
+msgid "matches one of the contained characters"
+msgstr ""
+
+#: ../userguide/search_replace.md:28
+msgid "group characters. This also saves the matched text in the group."
+msgstr ""
+
+#. NOTE: markdown formatting
+#: ../userguide/search_replace.md:30
+msgid ""
+"When replacing, you can use characters like `\\1`, `\\2` etcetera, to write "
+"the text of the corresponding group in the replacement text."
+msgstr ""
+
+#: ../userguide/search_replace.md:34
+msgid ""
+"match, respectively, a backslash, a newline, a tab, any whitespace "
+"character, a digit, a generic word-like character."
+msgstr ""
+
+#. NOTE: markdown formatting
+#: ../userguide/search_replace.md:37
+msgid ""
+"A full discussion on regular expressions can be found in the [http://docs."
+"python.org/library/re.html#regular-expression-syntax Python documentation]."
+msgstr ""
+
+#. NOTE: markdown formatting
+#: ../userguide/prefs_lilypond_autoversion.md:3
+msgid ""
+"If this setting is enabled, the document is searched for a LilyPond `"
+"\\version` command or a `version` document variable."
+msgstr ""
+
+#: ../userguide/prefs_lilypond_autoversion.md:6
+msgid "The LilyPond version command looks like:"
+msgstr ""
+
+#: ../userguide/prefs_lilypond_autoversion.md:12
+msgid "The document variable looks like:"
+msgstr ""
+
+#: ../userguide/prefs_lilypond_autoversion.md:18
+msgid ""
+"somewhere (in a comments section) in the first or last 5 lines of the "
+"document. This way the LilyPond version to use can also be specified in non-"
+"LilyPond documents like HTML, LaTeX, etc."
+msgstr ""
+
+#: ../userguide/prefs_lilypond_autoversion.md:22
+msgid ""
+"If the document specifies a version, the oldest suitable LilyPond version is "
+"chosen. Otherwise, the default version is chosen."
+msgstr ""
+
+#: ../userguide/prefs_tools.md:3
+msgid "Here you can change the settings for various tools."
+msgstr ""
+
+#: ../userguide/index.md:1
+msgid "Frescobaldi Manual"
+msgstr ""
+
+#: ../userguide/index.md:3
+msgid ""
+"Frescobaldi is a light-weight, but powerful editor for LilyPond music files. "
+"This manual is written by {author} and documents {appname} version {version}."
+msgstr ""
+
+#: ../userguide/index.md:8
+msgid "How to get help inside Frescobaldi"
+msgstr ""
+
+#: ../userguide/index.md:10
+msgid ""
+"In many dialogs there are Help buttons or you can press the {key_help} key. "
+"Many user interface items also have \"What's This\" information which can be "
+"revealed by pressing {key_whatsthis} or by selecting {menu_whatsthis}."
+msgstr ""
+
+#: ../userguide/sessions.md:1
+msgid "Sessions"
+msgstr ""
+
+#: ../userguide/sessions.md:3
+msgid ""
+"A session is basically a list of open files. At any time you can choose "
+"{menu_session_save} or {menu_session_new} and save the current list of open "
+"files to a named session."
+msgstr ""
+
+#: ../userguide/sessions.md:7
+msgid ""
+"When you switch sessions, all current documents are closed first and then "
+"the documents of the other session are opened."
+msgstr ""
+
+#: ../userguide/sessions.md:10
+msgid ""
+"Inside the session properties dialog, you can specify a default directory "
+"for the session. You can also choose whether to always save the list of open "
+"documents to that session, or to only save on creation (or via "
+"{menu_session_save}). This can be useful if you want to keep the list of "
+"documents in session the same, even if you open or close documents while "
+"working."
+msgstr ""
+
+#: ../userguide/sessions.md:17
+msgid ""
+"Another way of backing up the state of the session is to use the import and "
+"export functionality in the session manager ({menu_session_manage}). In the "
+"session manager you can also add, edit or remove a session."
+msgstr ""
+
+#: ../userguide/musicxml_export.md:1
+msgid "Export Music XML"
+msgstr ""
+
+#: ../userguide/musicxml_export.md:3
+msgid "Convert LilyPond source to MusicXML (without using LilyPond)."
+msgstr ""
+
+#: ../userguide/musicxml_export.md:5
+msgid "You can use the MusicXML-file to export to other applications."
+msgstr ""
+
+#: ../userguide/musicxml_export.md:7
+msgid "This feature is currently experimental, see {experimental}."
+msgstr ""
+
+#: ../userguide/modal_transpose.md:1
+msgid "Modal transpose"
+msgstr ""
+
+#: ../userguide/modal_transpose.md:3
+msgid ""
+"Use the modal transpose if you want the notes to be kept within a given "
+"scale or key."
+msgstr ""
+
+#: ../userguide/modal_transpose.md:5
+msgid ""
+"Enter the number of steps you want to transpose followed by the given scale."
+msgstr ""
+
+#: ../userguide/modal_transpose.md:7
+msgid ""
+"E.g. when transposing a major second upwards in the key of C major, you "
+"would enter:"
+msgstr ""
+
+#. NOTE: markdown formatting
+#: ../userguide/modal_transpose.md:13
+msgid ""
+"*Note that if some of the original pitches are outside the given key the "
+"relation will be kept and the pitches will not be adjusted to the key. Hence "
+"you can't use this functionality to shift between different keys. Use the "
+"{modeshift} function instead.*"
+msgstr ""
+
+#: ../userguide/managing.md:1
+msgid "Managing Files"
+msgstr ""
+
+#: ../userguide/outline.md:1
+msgid "Document Outline"
+msgstr ""
+
+#: ../userguide/outline.md:3
+msgid ""
+"The Document Outline (menu {tools}) shows important lines from your document "
+"and enables you to quickly navigate to them."
+msgstr ""
+
+#: ../userguide/engrave_layout_configure.md:1
+msgid "Configuring the Layout Control options"
+msgstr ""
+
+#: ../userguide/engrave_layout_configure.md:3
+msgid ""
+"The appearance of the individual Layout Control modes is defined through the "
+"use of configuration variables."
+msgstr ""
+
+#: ../userguide/engrave_layout_configure.md:6
+msgid ""
+"Depending on the implementation the mode you may modify its appearance by "
+"redefining these variables in your input files."
+msgstr ""
+
+#. NOTE: markdown formatting
+#: ../userguide/engrave_layout_configure.md:9
+msgid ""
+"But if you are interested in a more general solution you can make use of the "
+"\"Custom file\" mode. As this custom file is read in before the different "
+"layout control modes you can use it to define any of the variables *before* "
+"the layout control modes are parsed."
+msgstr ""
+
+#: ../userguide/engrave_layout_configure.md:15
+msgid "The modes use the following configuration variables:"
+msgstr ""
+
+#: ../userguide/engrave_layout_configure.md:19
+#: ../userguide/engrave_layout_configure.md:37
+#: ../userguide/engrave_layout_configure.md:54
+#: ../userguide/engrave_layout_configure.md:69
+msgid "These variables can be redefined in input files:"
+msgstr ""
+
+#: ../userguide/engrave_layout_configure.md:28
+msgid "These variables currently can't be redefined in input files."
+msgstr ""
+
+#: ../userguide/engrave_layout_configure.md:43
+msgid ""
+"Defines for which grobs the explicit direction through operators is "
+"monitored. By default all grobs are watched, but alternatively one can "
+"provide a list of grobs such as e.g."
+msgstr ""
+
+#: ../userguide/engrave_layout_configure.md:59
+msgid ""
+"Defines for which grobs the anchor points will be displayed. By default all "
+"grobs are watched, but alternatively one can provide a list of grobs such as "
+"e.g."
+msgstr ""
+
+#: ../userguide/engrave_layout_configure.md:74
+msgid ""
+"Defines for which grobs the names will be displayed. By default all grobs "
+"are watched, but alternatively one can provide a list of grobs such as e.g."
+msgstr ""
+
+#: ../userguide/engrave_layout_configure.md:82
+msgid ""
+"The remaining modes are built-in to LilyPond and don't have any "
+"configuration options."
 msgstr ""
 
 #: ../userguide/prefs_lilypond.md:3
@@ -10178,174 +10120,41 @@
 "searches for files."
 msgstr ""
 
-#. NOTE: markdown formatting
-#: ../userguide/prefs_lilypond_autoversion.md:3
-msgid ""
-"If this setting is enabled, the document is searched for a LilyPond `"
-"\\version` command or a `version` document variable."
-msgstr ""
-
-#: ../userguide/prefs_lilypond_autoversion.md:6
-msgid "The LilyPond version command looks like:"
-msgstr ""
-
-#: ../userguide/prefs_lilypond_autoversion.md:12
-msgid "The document variable looks like:"
-msgstr ""
-
-#: ../userguide/prefs_lilypond_autoversion.md:18
-msgid ""
-"somewhere (in a comments section) in the first or last 5 lines of the "
-"document. This way the LilyPond version to use can also be specified in non-"
-"LilyPond documents like HTML, LaTeX, etc."
-msgstr ""
-
-#: ../userguide/prefs_lilypond_autoversion.md:22
-msgid ""
-"If the document specifies a version, the oldest suitable LilyPond version is "
-"chosen. Otherwise, the default version is chosen."
-msgstr ""
-
-#: ../userguide/editing.md:1
-msgid "Editing Files"
-msgstr ""
-
-#: ../userguide/editing.md:3
-msgid ""
-"In this part the features of the editor are discussed, e.g. how to control "
-"auto-indenting, how to use search and replace, etcetera."
-msgstr ""
-
-#: ../userguide/engraving.md:1
-msgid "Engraving Scores"
-msgstr ""
-
-#. NOTE: markdown formatting
-#: ../userguide/engraving.md:3
-msgid ""
-"To engrave a score, Frescobaldi runs LilyPond with the correct commandline "
-"options. There are four modes Frescobaldi can compile scores in: *Preview*, "
-"*Publish*, *Layout Control* and *Custom*."
-msgstr ""
-
-#. NOTE: markdown formatting
-#: ../userguide/engraving.md:7
-msgid ""
-"The *Preview mode* renders the PDF with point and click information enabled, "
-"so that there is two-way navigation between the music view and the LilyPond "
-"source."
-msgstr ""
-
-#. NOTE: markdown formatting
-#: ../userguide/engraving.md:10
-msgid ""
-"The *Publish mode* is used to produce the final PDF intended to be shared. "
-"Not generating the point and click information reduces the size of the "
-"resulting PDF file and doesn't reveal hard-coded information about the "
-"directories on your computer."
-msgstr ""
-
-#. NOTE: markdown formatting
-#: ../userguide/engraving.md:14
-msgid ""
-"The *Layout Control mode* can be used to enable specific features that can "
-"help in controlling and fine-tuning the layout of a score."
-msgstr ""
-
-#. NOTE: markdown formatting
-#: ../userguide/engraving.md:17
-msgid ""
-"The *Custom mode* opens a dialog allowing you to specify the LilyPond "
-"command in detail. This dialog also has options to let LilyPond engrave a "
-"score to PostScript, SVG or PNG images, or to a PDF using the EPS backend."
-msgstr ""
-
-#. NOTE: markdown formatting
-#: ../userguide/engraving.md:21
-msgid ""
-"All commands to run LilyPond can be found in the *LilyPond* menu. Pressing "
-"the LilyPond symbol in the toolbar engraves the document in preview mode, or "
-"in custom mode if Shift is held. And if you enable the *Automatic engrave* "
-"option, Frescobaldi will run LilyPond automatically every time the document "
-"is modified (in preview mode)."
-msgstr ""
-
-#: ../userguide/modal_transpose.md:1
-msgid "Modal transpose"
-msgstr ""
-
-#: ../userguide/modal_transpose.md:3
-msgid ""
-"Use the modal transpose if you want the notes to be kept within a given "
-"scale or key."
-msgstr ""
-
-#: ../userguide/modal_transpose.md:5
-msgid ""
-"Enter the number of steps you want to transpose followed by the given scale."
-msgstr ""
-
-#: ../userguide/modal_transpose.md:7
-msgid ""
-"E.g. when transposing a major second upwards in the key of C major, you "
-"would enter:"
-msgstr ""
-
-#. NOTE: markdown formatting
-#: ../userguide/modal_transpose.md:13
-msgid ""
-"*Note that if some of the original pitches are outside the given key the "
-"relation will be kept and the pitches will not be adjusted to the key. Hence "
-"you can't use this functionality to shift between different keys. Use the "
-"{modeshift} function instead.*"
-msgstr ""
-
-#: ../userguide/import.md:1
-msgid "Importing files"
-msgstr ""
-
-#: ../userguide/pitch.md:1
-msgid "Pitch Manipulation"
-msgstr ""
-
-#: ../userguide/pitch.md:4
-msgid ""
-"Frescobaldi offers the following pitch-manipulating functions, all in the "
-"menu {menu}:"
-msgstr ""
-
-#: ../userguide/pitch.md:7
-msgid "Pitch language"
-msgstr ""
-
-#: ../userguide/pitch.md:8
-msgid "This translates pitch names in the whole document or a selection."
-msgstr ""
-
-#: ../userguide/pitch.md:10
-msgid "Convert relative music to absolute"
-msgstr ""
-
-#. NOTE: markdown formatting
-#: ../userguide/pitch.md:11
-msgid ""
-"This converts all `\\relative` music parts to absolute pitch names. It "
-"removes, but honours, octave checks."
-msgstr ""
-
-#: ../userguide/pitch.md:14
-msgid "Convert absolute music to relative"
-msgstr ""
-
-#. NOTE: markdown formatting
-#: ../userguide/pitch.md:15
-msgid ""
-"Checks all toplevel music expressions, changing them into `\\relative` mode "
-"as soon as the expression contains a pitch. If you want to make separate sub-"
-"expressions relative, it may be necessary to select music from the first "
-"expression, leaving out higher-level opening braces."
-msgstr ""
-
-#: ../userguide/prefs_tools.md:3
-msgid "Here you can change the settings for various tools."
+#: ../userguide/externalchanges.md:1
+msgid "Monitoring external changes"
+msgstr ""
+
+#: ../userguide/externalchanges.md:3
+msgid ""
+"Frescobaldi can detect if files are modified or deleted by other "
+"applications."
+msgstr ""
+
+#: ../userguide/externalchanges.md:5
+msgid ""
+"When another application modifies or deletes one or more documents that are "
+"opened in Frescobaldi, a list of affected documents is displayed, and you "
+"can choose whether to reload one or more documents from disk, or to save "
+"them, discarding the modifications made by the other application."
+msgstr ""
+
+#: ../userguide/externalchanges.md:10
+msgid ""
+"When a document is reloaded, you can still press {key_undo} to get back the "
+"document as it was in memory before reloading it from disk."
+msgstr ""
+
+#. NOTE: markdown formatting
+#: ../userguide/externalchanges.md:13
+msgid ""
+"Press the *Show Difference...* button to see the difference between the "
+"current document and its version on disk."
+msgstr ""
+
+#. NOTE: markdown formatting
+#: ../userguide/externalchanges.md:16
+msgid ""
+"If you don't want to be warned when a document is changed or deleted by "
+"another application, uncheck the *Enable watching documents for external "
+"changes* checkbox."
 msgstr ""