# This file is part of the Frescobaldi project, http://www.frescobaldi.org/
#
# Copyright (c) 2008 - 2014 by Wilbert Berendsen
#
# This program is free software; you can redistribute it and/or
# modify it under the terms of the GNU General Public License
# as published by the Free Software Foundation; either version 2
# of the License, or (at your option) any later version.
#
# This program is distributed in the hope that it will be useful,
# but WITHOUT ANY WARRANTY; without even the implied warranty of
# MERCHANTABILITY or FITNESS FOR A PARTICULAR PURPOSE.  See the
# GNU General Public License for more details.
#
# You should have received a copy of the GNU General Public License
# along with this program; if not, write to the Free Software
# Foundation, Inc., 51 Franklin St, Fifth Floor, Boston, MA  02110-1301  USA
# See http://www.gnu.org/licenses/ for more information.

"""
Manages the Panels (Tools).
"""

from __future__ import unicode_literals

import sys

from PyQt4.QtCore import QSettings

import actioncollection
import actioncollectionmanager
import plugin
import vcs


def manager(mainwindow):
    return PanelManager.instance(mainwindow)
    

class PanelManager(plugin.MainWindowPlugin):
    def __init__(self, mainwindow):
        """Instantiate the Panel Manager.
        
        In this method you should also load the modules that implement
        panel tools.
        
        """
        self._panels = []
        
        # add the the panel stubs here
        self.loadPanel("quickinsert.QuickInsertPanel")
        self.loadPanel("musicview.MusicViewPanel")
        self.loadPanel("svgview.SvgViewPanel")
        self.loadPanel("logtool.LogTool")
        self.loadPanel("docbrowser.HelpBrowser")
        self.loadPanel("snippet.tool.SnippetTool")
        self.loadPanel("miditool.MidiTool")
        self.loadPanel("midiinput.tool.MidiInputTool")
        self.loadPanel("charmap.CharMap")
        self.loadPanel("doclist.DocumentList")
        self.loadPanel("outline.OutlinePanel")
        self.loadPanel("layoutcontrol.LayoutControlOptions")
        
        # The Object editor is highly experimental and should be
        # commented out for stable releases.
<<<<<<< HEAD
        if vcs.app_is_git_controlled() or QSettings().value("experimental-features", False, bool):
            self.loadPanel("objecteditor.ObjectEditor")
=======
        self.loadPanel("objecteditor.ObjectEditor")
        # The Engraver's Copy Tool is only in its beginning stage too.
        self.loadPanel("manuscript.ManuscriptViewerTool")
>>>>>>> 38093faa
        
        self.createActions()
        
        # make some default arrangements
        mainwindow.tabifyDockWidget(self.musicview, self.docbrowser)
        mainwindow.tabifyDockWidget(self.musicview, self.svgview)
    
    def loadPanel(self, name):
        """Loads the named Panel.
        
        The name consists of a module name and the class name of the Panel
        subclass to instantiate.
        
        The instance is saved in an attribute 'name', with dots and the class
        name removed. So if you call self.loadTool("foo.bar.FooBar"), you can
        find the instantiated FooBar panel in the 'foobar' attribute.
        
        """
        module_name, class_name = name.rsplit('.', 1)
        __import__(module_name)
        module = sys.modules[module_name]
        attribute_name = module_name.replace('.', '')
        cls = vars(module)[class_name]
        panel = cls(self.mainwindow())
        self._panels.append((attribute_name, panel))
        setattr(self, attribute_name, panel)

    def createActions(self):
        self.actionCollection = Actions(self)
        actioncollectionmanager.manager(self.mainwindow()).addActionCollection(self.actionCollection)

    def addActionsToMenu(self, menu):
        """Adds all toggleViewActions to the given menu."""
        for name, panel in self._panels:
            menu.addAction(panel.toggleViewAction())

    def panels_at(self, area):
        """Return the list of panels at the specified Qt.DockWidgetArea.
        
        Each entry is the (name, panel) tuple. Floating or hidden panels are
        not returned, but tabbed panels are.
        
        """
        result = []
        for name, panel in self._panels:
            if (self.mainwindow().dockWidgetArea(panel) == area
                and not panel.isFloating()
                and (panel.isVisible() or self.mainwindow().tabifiedDockWidgets(panel))):
                result.append((name, panel))
        return result


class Actions(actioncollection.ActionCollection):
    """Manages the keyboard shortcuts to hide/show the plugins."""
    name = "panels"
    
    def createActions(self, manager):
        # add the actions for the plugins
        for name, panel in manager._panels:
            setattr(self, 'panel_' + name, panel.toggleViewAction())

<|MERGE_RESOLUTION|>--- conflicted
+++ resolved
@@ -63,14 +63,10 @@
         
         # The Object editor is highly experimental and should be
         # commented out for stable releases.
-<<<<<<< HEAD
         if vcs.app_is_git_controlled() or QSettings().value("experimental-features", False, bool):
             self.loadPanel("objecteditor.ObjectEditor")
-=======
-        self.loadPanel("objecteditor.ObjectEditor")
         # The Engraver's Copy Tool is only in its beginning stage too.
         self.loadPanel("manuscript.ManuscriptViewerTool")
->>>>>>> 38093faa
         
         self.createActions()
         
